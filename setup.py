from setuptools import setup

packages = [
    'cortex', 'cortex._lib', 'cortex.built_ins', 'cortex._lib.data',
    'cortex.built_ins.datasets', 'cortex.built_ins.models',
    'cortex.built_ins.networks', 'cortex.built_ins.transforms'
]

<<<<<<< HEAD
install_requirements = [
    'imageio', 'matplotlib', 'progressbar2', 'scipy', 'sklearn', 'visdom',
    'pyyaml', 'pathlib', 'sphinxcontrib-napoleon', 'nibabel', 'torch', 'torchvision'
]

setup(
    name='cortex',
    version='0.1',
    description='A library for wrapping your pytorch code',
    author='R Devon Hjelm',
    author_email='erroneus@gmail.com',
    packages=packages,
    install_requires=install_requirements,
    entry_points={'console_scripts': ['cortex=cortex.main:main']},
    zip_safe=False)
=======
setup(name='cortex',
      version='0.1',
      description='A library for wrapping your pytorch code',
      author='R Devon Hjelm',
      author_email='erroneus@gmail.com',
      packages=packages,
      install_requires=[
          'imageio', 'matplotlib', 'progressbar2', 'scipy', 'sklearn',
          'torchvision', 'visdom', 'pyyaml'],
      entry_points={
          'console_scripts': [
              'cortex=cortex.main:run']
      },
      zip_safe=False)
>>>>>>> 8425c9dc
<|MERGE_RESOLUTION|>--- conflicted
+++ resolved
@@ -6,23 +6,6 @@
     'cortex.built_ins.networks', 'cortex.built_ins.transforms'
 ]
 
-<<<<<<< HEAD
-install_requirements = [
-    'imageio', 'matplotlib', 'progressbar2', 'scipy', 'sklearn', 'visdom',
-    'pyyaml', 'pathlib', 'sphinxcontrib-napoleon', 'nibabel', 'torch', 'torchvision'
-]
-
-setup(
-    name='cortex',
-    version='0.1',
-    description='A library for wrapping your pytorch code',
-    author='R Devon Hjelm',
-    author_email='erroneus@gmail.com',
-    packages=packages,
-    install_requires=install_requirements,
-    entry_points={'console_scripts': ['cortex=cortex.main:main']},
-    zip_safe=False)
-=======
 setup(name='cortex',
       version='0.1',
       description='A library for wrapping your pytorch code',
@@ -36,5 +19,4 @@
           'console_scripts': [
               'cortex=cortex.main:run']
       },
-      zip_safe=False)
->>>>>>> 8425c9dc
+      zip_safe=False)