'''Builds models

'''

import importlib
import logging
import os

from . import classifier, gan, discrete_gan, featnet


<<<<<<< HEAD
arch_names = ['ali', 'gan', 'discrete_gan', 'classifier', 'copulas', 'featnet', 'minet', 'nat', 'vae', 'vral']
=======
arch_names = ['gan', 'discrete_gan', 'classifier', 'vae']
>>>>>>> f957ea48
logger = logging.getLogger('cortex.models')

ARCHS = dict()

mod_path = os.path.dirname(__file__)
for arch_name in arch_names:
    m = importlib.import_module('models.' + arch_name)
    ARCHS[arch_name] = m

ARCH = None


def setup(arch):
    global ARCH
    logger.info('Using architecture `{}`'.format(arch))
    ARCH = ARCHS.get(arch, None)
    if ARCH is None:
        raise ValueError('Arch not found ({}). Did you register it? '
                         'Available: {}'.format(
            arch, ARCHS.keys()))

    return ARCH


def build_model(data_handler, **model_args):
    '''Builds the generator and discriminator.

    If architecture module contains a `build_model` function, use that,
    otherwise, use the one found in this module.

    '''

    logger.debug('Model args: {}'.format(model_args))

    if hasattr(ARCH, 'build_model'):
        return getattr(ARCH, 'build_model')(data_handler, **model_args)
    else:
        raise NotImplementedError('Module lacks `build_model` method')


def register(key, mod):
    ARCHS[key] = mod<|MERGE_RESOLUTION|>--- conflicted
+++ resolved
@@ -9,11 +9,7 @@
 from . import classifier, gan, discrete_gan, featnet
 
 
-<<<<<<< HEAD
 arch_names = ['ali', 'gan', 'discrete_gan', 'classifier', 'copulas', 'featnet', 'minet', 'nat', 'vae', 'vral']
-=======
-arch_names = ['gan', 'discrete_gan', 'classifier', 'vae']
->>>>>>> f957ea48
 logger = logging.getLogger('cortex.models')
 
 ARCHS = dict()
