'''Module for plugins

'''

import inspect
from os import path
import shutil

from torch.utils.data import Dataset

from cortex._lib.data import DatasetPluginBase, register as register_data
from cortex._lib.models import (
    BuildPluginBase,
    ModelPluginBase,
    RoutinePluginBase,
    register_build,
    register_routine,
    register_model)

__author__ = 'R Devon Hjelm'
__author_email__ = 'erroneus@gmail.com'

__all__ = [
    'DatasetPlugin',
    'ModelPlugin',
    'RoutinePlugin',
    'BuildPlugin',
    'register_plugin']


class DatasetPlugin(DatasetPluginBase):
    '''Basic plugin class for datasets into cortex

    Attributes:
        sources: list of dataset string names that this plugin will support.

    '''

    sources = []

    def copy_to_local_path(self, from_path: str) -> str:
        if from_path.endswith('/'):
            from_path = from_path[:-1]
        basename = path.basename(from_path)
        local_path = self._paths.get('local')

        if local_path is None:
            raise ValueError()
        to_path = path.join(local_path, basename)
        if ((not path.exists(to_path)) and path.exists(from_path)):
            if path.isdir(from_path):
                shutil.copytree(from_path, to_path)
            else:
                shutil.copy(from_path, local_path)

        return to_path

    def add_dataset(self, mode: str, dataset: Dataset):
        '''Adds a dataset to the plugin.

        Any dataset added in this way will be used in the training or testing
        loops, depending on the mode specified.

        Args:
            mode: The data mode that this dataset will be run on.
                `train` and `test` are highly recommended.
            dataset: The dataset object.

        '''
        if mode in self._datasets:
            raise KeyError(
                '`{}` already added to datasets in entrypoint'.format(mode))
        self._datasets[mode] = dataset

    def get_path(self, source: str):
        '''Get's the path to a source.

        This is derived from config.yaml file.

        Args:
            source: str for the dataset source.

        Returns:
            The path to the dataset.

        '''
        p = self._paths.get(source)
        if p is None:
            raise KeyError(
                '`{}` not found in config.yaml data_paths'.format(source))
        return p

    def set_input_names(self, input_names):
        '''Sets the names of the elements of the dataset.

        For use downstream in models.

        Args:
            input_names (:obj:`list` of :obj:`str`): The input names.
                Should be the same size as the output of the dataset iterator.

        '''
        self._input_names = input_names

    def set_dims(self, **kwargs):
        ''' Sets the dimenisions of the data

        Args:
            **kwargs: a dictionary of dimension keys and ints.

        '''
        for k, v in kwargs.items():
            self._dims[k] = v

    def set_scale(self, scale):
        '''Sets the min / max values for the data.

        Note:
            This will probably be removed. It doesn't even function right now.

        Args:
            scale (:obj:`tuple` of :obj:`float`): min/max pair.

        '''
        self._scale = scale

    def make_indexing(self, C):
        '''Makes an indexing dataset.

        Index comes in as the last element of the batch.

        Args:
            C: data.Dataset class.

        Returns:
            Wrapped data.Dataset class.

        '''

        class IndexingDataset(C):
            def __getitem__(self, index):
                output = super().__getitem__(index)
                return output + (index,)

        return IndexingDataset


class RoutinePlugin(RoutinePluginBase):
    '''Plugin for custom routines.

    Attributes:
        plugin_name (str): Name of the plugin.
        plugin_nets (:obj:`list` of :obj:`str`): Networks that will be used for
        this routine.
        plugin_inputs (:obj:`list` of :obj:`str`): Inputs that will be used for
        this routine.
        plugin_outputs (:obj:`list` of :obj:`str`): Outine that for this
        routine.

    '''
    _protected = ['help', 'updates']
    _required = ['run']

    plugin_name = None
    plugin_nets = []
    plugin_inputs = []
    plugin_outputs = []
    plugin_optional_inputs = []

    def add_image(self, *args, **kwargs):
        '''Adds image for visualization.

        Args:
            *args: TODO
            **kwargs: TODO

        '''
        self._viz.add_image(*args, **kwargs)

    def add_histogram(self, *args, **kwargs):
        '''Adds histogram for visualizaiton.

        Args:
            *args: TODO
            **kwargs: TODO

        '''
        self._viz.add_histogram(*args, **kwargs)

    def add_scatter(self, *args, **kwargs):
        '''Adds a scatter plot to visualization.

        Args:
            *args: TODO
            **kwargs: TODO

        '''
        self._viz.add_scatter(*args, **kwargs)


class BuildPlugin(BuildPluginBase):
    '''Plugin for custom build routines.

    Attributes:
        plugin_name (str): Name of the plugin.
<<<<<<< HEAD
        plugin_nets (:obj:`list` of :obj:`str`): Networks that will be used for this build.
        nets (:obj:`Handler` of :obj:`nn.Module`):
=======
        plugin_nets (:obj:`list` of :obj:`str`): Networks that will be
        used for this build.
>>>>>>> 3f629341

    '''
    _protected = ['help']
    _required = ['build']

    plugin_name = None
    plugin_nets = []

    @property
    def nets(self):
        return self._nets

    def get_dims(self, *queries):
        '''Gets dimensions of inputs.

        Args:
            *queries: TODO

        Returns:
            TODO

        '''
        return self._data.get_dims(*queries)

    def add_noise(self, key, dist=None, size=None, **kwargs):
        '''Adds a noise variable to the model.

        Args:
            key (str): Name of the noise variable.
            dist (str): Noise distribution.
            size (int): Size of the noise.
            **kwargs: keyword arguments for noise distribution.
        '''
        self._data.add_noise(key, dist=dist, size=size, **kwargs)


class ModelPlugin(ModelPluginBase):
    '''Module plugin.

    Attributes:
        plugin_name (str): Name of the plugin.
        data_defaults (:obj:`dict`): Data defaults.
        train_defaults (:obj:`dict`): Train defaults.
        optimizer_defaults (:obj:`dict`): Optimizer defaults.

    '''
    _protected = ['help', 'description']
    _required = []
    _optional = ['setup']

    plugin_name = None
    data_defaults = {}
    train_defaults = {}
    optimizer_defaults = {}

    @property
    def routines(self):
        return self._routines

    @property
    def builds(self):
        return self._builds

<<<<<<< HEAD
    def _add_routine_name(self, routine):
        '''Adds a routine

        Args:
            routine: Routine plugin instance.

        '''

        if routine in self.routines.values():
            return routine.name

        name = routine.plugin_name
        self.routines[name] = routine
=======
        '''
        if isinstance(build_query, BuildPlugin):
            build = build_query
        elif (inspect.isclass(build_query) and
              issubclass(build_query, BuildPlugin)):
            build = build_query(**kwargs)
        elif isinstance(build_query, str):
            build = BuildReference(build_query, **kwargs)
            name = name or build_query
        else:
            raise TypeError('Unknown build type {}'.format(type(build_query)))
        name = name or build.plugin_name

        if name not in self.builds:
            self.builds[name] = build

    def add_routine(self, routine_query, name=None, **kwargs):
        '''Adds a routine

        Args:
            routine_query: Routine plugin.
                Can be a string, a RoutinePlugin instance, or RoutinePlugin
                class
            name: (str, optional): Name for the routine.
                If not set, `RoutinePlugin.plugin_name` will be used.
            **kwargs: TODO

        '''
        if isinstance(routine_query, RoutinePlugin):
            routine = routine_query
        elif (inspect.isclass(routine_query) and
              issubclass(routine_query, RoutinePlugin)):
            routine = routine_query(**kwargs)
        elif isinstance(routine_query, str):
            routine = RoutineReference(routine_query, **kwargs)
            name = name or routine_query
        else:
            raise TypeError(
                'Unknown routine type {}'.format(
                    type(routine_query)))
        name = name or routine.plugin_name

        if name not in self.routines:
            self.routines[name] = routine
>>>>>>> 3f629341

        return name

    def add_train_procedure(self, *routines, mode: str='train',
                            updates_per_routine=None):
        '''Adds a training procedure.

        Args:
            *routines: TODO
            mode (str): Data mode on which the procedure will be run.
            updates_per_routine (:obj:`list` of :obj:`int`) Dictionary
            of updates for each routine.

        '''
        updates_per_routine = updates_per_routine or [1 for _ in routines]
        if len(routines) != len(updates_per_routine):
            raise ValueError(
                'Number of routines must match number of updates.')
        routine_names = []
        for routine in routines:
            routine_names.append(self._add_routine_name(routine))

        self._train_procedures.append(
            (mode, routine_names, updates_per_routine))

    def add_eval_procedure(self, *routines, mode='test'):
        '''Adds a evaluation procedure.

                Args:
                    *routines: TODO
                    mode (str): Data mode on which the procedure will be run.

                '''
        routine_names = []
        for routine in routines:
            routine_names.append(self._add_routine(routine))

        self._eval_procedures.append((mode, routine_names))


def register_plugin(plugin):
    '''Registers a plugin into cortex

    Args:
        plugin: TODO

    Returns:

    '''

    if issubclass(plugin, BuildPlugin):
        register_build(plugin)
    elif issubclass(plugin, RoutinePlugin):
        register_routine(plugin)
    elif issubclass(plugin, ModelPlugin):
        register_model(plugin())
    elif issubclass(plugin, DatasetPlugin):
        register_data(plugin)
    else:
        raise ValueError(plugin)<|MERGE_RESOLUTION|>--- conflicted
+++ resolved
@@ -203,13 +203,8 @@
 
     Attributes:
         plugin_name (str): Name of the plugin.
-<<<<<<< HEAD
         plugin_nets (:obj:`list` of :obj:`str`): Networks that will be used for this build.
         nets (:obj:`Handler` of :obj:`nn.Module`):
-=======
-        plugin_nets (:obj:`list` of :obj:`str`): Networks that will be
-        used for this build.
->>>>>>> 3f629341
 
     '''
     _protected = ['help']
@@ -273,7 +268,6 @@
     def builds(self):
         return self._builds
 
-<<<<<<< HEAD
     def _add_routine_name(self, routine):
         '''Adds a routine
 
@@ -287,52 +281,6 @@
 
         name = routine.plugin_name
         self.routines[name] = routine
-=======
-        '''
-        if isinstance(build_query, BuildPlugin):
-            build = build_query
-        elif (inspect.isclass(build_query) and
-              issubclass(build_query, BuildPlugin)):
-            build = build_query(**kwargs)
-        elif isinstance(build_query, str):
-            build = BuildReference(build_query, **kwargs)
-            name = name or build_query
-        else:
-            raise TypeError('Unknown build type {}'.format(type(build_query)))
-        name = name or build.plugin_name
-
-        if name not in self.builds:
-            self.builds[name] = build
-
-    def add_routine(self, routine_query, name=None, **kwargs):
-        '''Adds a routine
-
-        Args:
-            routine_query: Routine plugin.
-                Can be a string, a RoutinePlugin instance, or RoutinePlugin
-                class
-            name: (str, optional): Name for the routine.
-                If not set, `RoutinePlugin.plugin_name` will be used.
-            **kwargs: TODO
-
-        '''
-        if isinstance(routine_query, RoutinePlugin):
-            routine = routine_query
-        elif (inspect.isclass(routine_query) and
-              issubclass(routine_query, RoutinePlugin)):
-            routine = routine_query(**kwargs)
-        elif isinstance(routine_query, str):
-            routine = RoutineReference(routine_query, **kwargs)
-            name = name or routine_query
-        else:
-            raise TypeError(
-                'Unknown routine type {}'.format(
-                    type(routine_query)))
-        name = name or routine.plugin_name
-
-        if name not in self.routines:
-            self.routines[name] = routine
->>>>>>> 3f629341
 
         return name
 
