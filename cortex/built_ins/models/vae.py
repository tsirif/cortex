--- conflicted
+++ resolved
@@ -58,15 +58,8 @@
 
     '''
 
-<<<<<<< HEAD
     def build(self, encoder_type: str='convnet', dim_out: int=None,
               encoder_args=dict(fully_connected_layers=1024)):
-=======
-    def build(self,
-              encoder_type: str = 'convnet',
-              dim_out: int = None,
-              encoder_args=dict(fully_connected_layers=1028)):
->>>>>>> 0602f694
         '''
 
         Args:
