'''Simple Variational Autoencoder model.
'''

from cortex.plugins import (register_plugin, BuildPlugin, ModelPlugin,
                            RoutinePlugin)
import torch
import torch.nn as nn
import torch.nn.functional as F
from torch.autograd import Variable

from cortex.built_ins.models.classifier import (SimpleClassifierBuild,
                                                ClassifyRoutine)

from .utils import update_encoder_args, update_decoder_args


__author__ = 'R Devon Hjelm and Samuel Lavoie'
__author_email__ = 'erroneus@gmail.com'


class VAENetwork(nn.Module):
    '''VAE model.

    Attributes:
        encoder: Encoder network.
        mu_net: Single layer network for caculating mean.
        logvar_net: Single layer network for calculating log variance.
        decoder: Decoder network.
        mu: The mean after encoding.
        logvar: The log variance after encoding.
        latent: The latent state (Z).

    '''

    def __init__(self, encoder, decoder, dim_out=None, dim_z=None):
        super(VAENetwork, self).__init__()
        self.encoder = encoder
        self.mu_net = nn.Linear(dim_out, dim_z)
        self.logvar_net = nn.Linear(dim_out, dim_z)
        self.decoder = decoder
        self.mu = None
        self.logvar = None
        self.latent = None

    def reparametrize(self, mu, std):
        if self.training:
            esp = Variable(std.data.new(std.size()).normal_(),
                           requires_grad=False).cuda()
            return mu + std * esp
        else:
            return mu

    def forward(self, x, nonlinearity=None):
        encoded = self.encoder(x)
        encoded = F.relu(encoded)
        self.mu = self.mu_net(encoded)
        self.std = self.logvar_net(encoded).exp_()
        self.latent = self.reparametrize(self.mu, self.std)
        return self.decoder(self.latent, nonlinearity=nonlinearity)


class VAERoutine(RoutinePlugin):
    '''VAE for training the VAE.

    '''
    plugin_name = 'VAE'
    plugin_nets = ['vae']
    plugin_vars = ['input', 'noise', 'targets', 'encoder_mean']

    def run(self, vae_criterion=F.mse_loss, beta_kld=1.):
        '''

        Args:
            vae_criterion: Reconstruction criterion.
            beta_kld: Beta scaling for KL term in lower-bound.

        '''
        X = self.vars.input
        Y = self.vars.targets
        Z = self.vars.noise

        vae_net = self.nets.vae

        outputs = vae_net(X)
        outputs = F.tanh(outputs)
        gen = vae_net.decoder(Z)
        gen = F.tanh(gen)

        r_loss = vae_criterion(outputs, X, size_average=False) / X.size(0)
        kl = (0.5 * (vae_net.std ** 2 + vae_net.mu ** 2 - 2. *
                     torch.log(vae_net.std) - 1.).sum(1).mean())

        self.losses.vae = (r_loss + beta_kld * kl)
        self.results.update(KL_divergence=kl.item())

        self.add_image(outputs, name='reconstruction')
        self.add_image(gen, name='generated')
        self.add_image(X, name='ground truth')
        self.add_scatter(vae_net.mu.data, labels=Y.data, name='latent values')

<<<<<<< HEAD
        self.vars.encoder_mean = vae_net.mu.detach()
=======
        return vae_net.mu


register_plugin(VAERoutine)
>>>>>>> 05211395


class ImageEncoderBuild(BuildPlugin):
    '''Builds a simple image encoder.

    '''
    plugin_name = 'image_encoder'
    plugin_nets = ['image_encoder']
<<<<<<< HEAD
    def build(self, encoder_type: str='convnet', dim_out: int=None,
              encoder_args={}):
=======

    def build(self, encoder_type: str='convnet', dim_out: int=64, encoder_args={}):
>>>>>>> 05211395
        '''

        Args:
            encoder_type: Encoder model type.
            dim_out: Output size.
            encoder_args: Arguments for encoder build.

        '''
        x_shape = self.get_dims('x', 'y', 'c')
        Encoder, encoder_args = update_encoder_args(x_shape,
                                                    model_type=encoder_type,
                                                    encoder_args=encoder_args)
        encoder = Encoder(x_shape, dim_out=dim_out, **encoder_args)
<<<<<<< HEAD
        self.nets.image_encoder = encoder
=======
        self.add_networks(image_encoder=encoder)


register_plugin(ImageEncoderBuild)
>>>>>>> 05211395


class ImageDecoderBuild(BuildPlugin):
    '''Builds a simple image encoder.

    '''
    plugin_name = 'image_decoder'
    plugin_nets = ['image_decoder']

    def build(self, decoder_type: str='convnet', dim_in: int=64,
              decoder_args={}):
        '''

        Args:
            decoder_type: Decoder model type.
            dim_in: Input size.
            decoder_args: Arguments for the decoder.

        '''
        x_shape = self.get_dims('x', 'y', 'c')
        Decoder, decoder_args = update_decoder_args(x_shape,
                                                    model_type=decoder_type,
                                                    decoder_args=decoder_args)
        decoder = Decoder(x_shape, dim_in=dim_in, **decoder_args)
<<<<<<< HEAD
        self.nets.image_decoder = decoder
=======
        self.add_networks(image_decoder=decoder)


register_plugin(ImageDecoderBuild)
>>>>>>> 05211395


class VAEBuild(BuildPlugin):
    '''Builds a VAE

    This model builds on encoders and decoders build before it.

    '''
    plugin_name = 'VAE'
    plugin_nets = ['encoder', 'decoder', 'vae']

    def build(self, dim_z=64, dim_encoder_out=1028):
        '''

        Args:
            dim_z: Latent dimension.
            dim_encoder_out: Dimension of the final layer of the decoder before
                             decoding to mu and log sigma.

        '''
        self.add_noise('z', dist='normal', size=dim_z)
        encoder = self.nets.encoder
        decoder = self.nets.decoder
        vae = VAENetwork(encoder, decoder, dim_out=dim_encoder_out,
                         dim_z=dim_z)
<<<<<<< HEAD
        self.nets.vae = vae
=======
        self.add_networks(vae=vae)


register_plugin(VAEBuild)
>>>>>>> 05211395


class VAE(ModelPlugin):
    '''Variational autoencder.

    A generative model trained using the variational lower-bound to the
    log-likelihood.
    See: Kingma, Diederik P., and Max Welling.
    "Auto-encoding variational bayes." arXiv preprint arXiv:1312.6114 (2013).

    '''
    plugin_name = 'VAE'

    data_defaults = dict(batch_size=dict(train=64, test=640))
    optimizer_defaults = dict(optimizer='Adam', learning_rate=1e-4)
    train_defaults = dict(save_on_lowest='losses.vae')

    def __init__(self, add_classification=True):
        '''

        Args:
            add_classification: Adds a classifier on top of the latents.

        '''
        super().__init__()
        self.builds.encoder = ImageEncoderBuild(dim_out='dim_encoder_out',
                                                image_encoder='encoder')
        self.builds.decoder = ImageDecoderBuild(dim_in='dim_z',
                                                image_decoder='decoder')
        self.builds.vae = VAEBuild()
        self.routines.vae = VAERoutine(input='data.images', noise='data.z',
                                       targets='data.targets')

        if add_classification:
            self.builds.classifier = SimpleClassifierBuild(dim_in='dim_z')
            self.routines.classify = ClassifyRoutine(
                classifier='simple_classifier', inputs='encoder_mean',
                targets='data.targets', images='data.images')
            self.add_train_procedure(self.routines.vae, self.routines.classify)
        else:
<<<<<<< HEAD
            self.add_train_procedure(self.routines.vae)
=======
            self.add_train_procedure('VAE')
>>>>>>> 05211395


register_plugin(VAE)<|MERGE_RESOLUTION|>--- conflicted
+++ resolved
@@ -97,15 +97,7 @@
         self.add_image(gen, name='generated')
         self.add_image(X, name='ground truth')
         self.add_scatter(vae_net.mu.data, labels=Y.data, name='latent values')
-
-<<<<<<< HEAD
         self.vars.encoder_mean = vae_net.mu.detach()
-=======
-        return vae_net.mu
-
-
-register_plugin(VAERoutine)
->>>>>>> 05211395
 
 
 class ImageEncoderBuild(BuildPlugin):
@@ -114,13 +106,8 @@
     '''
     plugin_name = 'image_encoder'
     plugin_nets = ['image_encoder']
-<<<<<<< HEAD
     def build(self, encoder_type: str='convnet', dim_out: int=None,
               encoder_args={}):
-=======
-
-    def build(self, encoder_type: str='convnet', dim_out: int=64, encoder_args={}):
->>>>>>> 05211395
         '''
 
         Args:
@@ -134,14 +121,7 @@
                                                     model_type=encoder_type,
                                                     encoder_args=encoder_args)
         encoder = Encoder(x_shape, dim_out=dim_out, **encoder_args)
-<<<<<<< HEAD
         self.nets.image_encoder = encoder
-=======
-        self.add_networks(image_encoder=encoder)
-
-
-register_plugin(ImageEncoderBuild)
->>>>>>> 05211395
 
 
 class ImageDecoderBuild(BuildPlugin):
@@ -166,14 +146,7 @@
                                                     model_type=decoder_type,
                                                     decoder_args=decoder_args)
         decoder = Decoder(x_shape, dim_in=dim_in, **decoder_args)
-<<<<<<< HEAD
         self.nets.image_decoder = decoder
-=======
-        self.add_networks(image_decoder=decoder)
-
-
-register_plugin(ImageDecoderBuild)
->>>>>>> 05211395
 
 
 class VAEBuild(BuildPlugin):
@@ -199,14 +172,7 @@
         decoder = self.nets.decoder
         vae = VAENetwork(encoder, decoder, dim_out=dim_encoder_out,
                          dim_z=dim_z)
-<<<<<<< HEAD
         self.nets.vae = vae
-=======
-        self.add_networks(vae=vae)
-
-
-register_plugin(VAEBuild)
->>>>>>> 05211395
 
 
 class VAE(ModelPlugin):
@@ -247,11 +213,7 @@
                 targets='data.targets', images='data.images')
             self.add_train_procedure(self.routines.vae, self.routines.classify)
         else:
-<<<<<<< HEAD
             self.add_train_procedure(self.routines.vae)
-=======
-            self.add_train_procedure('VAE')
->>>>>>> 05211395
 
 
 register_plugin(VAE)