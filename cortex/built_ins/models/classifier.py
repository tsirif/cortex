'''Simple classifier model

'''


from cortex.plugins import (register_plugin, BuildPlugin, ModelPlugin,
                            RoutinePlugin)
import torch
import torch.nn as nn
import torch.nn.functional as F

from cortex.built_ins.networks.fully_connected import FullyConnectedNet
from .utils import update_encoder_args


class ClassifyRoutine(RoutinePlugin):
    '''Routine for doing simple classification.

    '''
    plugin_name = 'classification'
    plugin_nets = ['classifier']
    plugin_vars = ['inputs', 'targets', 'images']

    def run(self, criterion=nn.CrossEntropyLoss()):
        '''

        Args:
            criterion: Classifier criterion.

        '''
        classifier = self.nets.classifier
        inputs = self.vars.inputs
        targets = self.vars.targets
        images = self.vars.images

        predicted = self.classify(classifier, inputs, targets,
                                  criterion=criterion)
        if images is not None:
            self.visualize(images, targets, predicted)

    def classify(self, classifier, inputs, targets, criterion=None):
        criterion = criterion or nn.CrossEntropyLoss()

        outputs = classifier(inputs)
        predicted = torch.max(F.log_softmax(outputs, dim=1).data, 1)[1]

        loss = criterion(outputs, targets)
        correct = 100. * predicted.eq(
            targets.data).cpu().sum() / targets.size(0)

        self.losses.classifier = loss
        self.results[self.name + '_accuracy'] = correct

        return predicted

    def visualize(self, inputs, targets, predicted):
        self.add_image(inputs.data, labels=(targets.data, predicted.data),
                       name=self.name + '_gt_pred')
<<<<<<< HEAD
=======


register_plugin(ClassifyRoutine)
>>>>>>> 05211395


class SimpleClassifierBuild(BuildPlugin):
    '''Build a simple feed-forward classifier.

    '''
    plugin_name = 'simple_classifier'
    plugin_nets = ['simple_classifier']

    def build(self, dim_in: int=None, dim_h=[200, 200], classifier_args={}):
        '''

        Args:
            dim_in (int): Input size
            dim_out (int): Output size
            dim_h (:obj:`list` of :obj:`int`): Hidden layer sizes
            classifier_args: Extra arguments for building the classifier

        '''
        dim_l = self.get_dims('labels')
        classifier = FullyConnectedNet(dim_in, dim_h=dim_h,
                                       dim_out=dim_l, **classifier_args)
<<<<<<< HEAD
        self.nets.simple_classifier = classifier
=======
        self.add_networks(simple_classifier=classifier)


register_plugin(SimpleClassifierBuild)
>>>>>>> 05211395


class ImageClassifierBuild(BuildPlugin):
    '''Build for a simple image classifier.

    '''
    plugin_name = 'image_classifier'
    plugin_nets = ['image_classifier']

    def build(self, classifier_type='convnet',
              classifier_args=dict(dropout=0.2)):
        '''Builds a simple image classifier.

        Args:
            classifier_type (str): Network type for the classifier.
            classifier_args: Classifier arguments. Can include dropout,
            batch_norm, layer_norm, etc.

        '''
        classifier_args = classifier_args or {}
        shape = self.get_dims('x', 'y', 'c')
        dim_l = self.get_dims('labels')

        Encoder, args = update_encoder_args(shape, model_type=classifier_type,
                                            encoder_args=classifier_args)

        args.update(**classifier_args)

        classifier = Encoder(shape, dim_out=dim_l, **args)
<<<<<<< HEAD
        self.nets.image_classifier = classifier
=======
        self.add_networks(image_classifier=classifier)


register_plugin(ImageClassifierBuild)
>>>>>>> 05211395


class ImageClassification(ModelPlugin):
    '''Basic image classifier.

    Classifies images using standard convnets.

    '''
    plugin_name = 'image_classifier'

    data_defaults = dict(batch_size=128)
    optimizer_defaults = dict(optimizer='Adam', learning_rate=1e-4)
    train_defaults = dict(epochs=200, save_on_best='losses.classifier')

    def __init__(self):
        super().__init__()
<<<<<<< HEAD
        self.builds.classifier = ImageClassifierBuild(
            image_classifier='my_classifier')
        self.routines.classify = ClassifyRoutine(classifier='my_classifier',
                                                 inputs='data.images',
                                                 targets='data.targets',
                                                 images='data.images')
        self.add_train_procedure(self.routines.classify)
=======
        self.add_build(ImageClassifierBuild)
        self.add_routine(ClassifyRoutine, classifier='image_classifier',
                         inputs='data.images', targets='data.targets',
                         images='data.images')
        self.add_train_procedure('classification')


>>>>>>> 05211395
register_plugin(ImageClassification)<|MERGE_RESOLUTION|>--- conflicted
+++ resolved
@@ -56,12 +56,6 @@
     def visualize(self, inputs, targets, predicted):
         self.add_image(inputs.data, labels=(targets.data, predicted.data),
                        name=self.name + '_gt_pred')
-<<<<<<< HEAD
-=======
-
-
-register_plugin(ClassifyRoutine)
->>>>>>> 05211395
 
 
 class SimpleClassifierBuild(BuildPlugin):
@@ -84,14 +78,7 @@
         dim_l = self.get_dims('labels')
         classifier = FullyConnectedNet(dim_in, dim_h=dim_h,
                                        dim_out=dim_l, **classifier_args)
-<<<<<<< HEAD
         self.nets.simple_classifier = classifier
-=======
-        self.add_networks(simple_classifier=classifier)
-
-
-register_plugin(SimpleClassifierBuild)
->>>>>>> 05211395
 
 
 class ImageClassifierBuild(BuildPlugin):
@@ -121,14 +108,7 @@
         args.update(**classifier_args)
 
         classifier = Encoder(shape, dim_out=dim_l, **args)
-<<<<<<< HEAD
         self.nets.image_classifier = classifier
-=======
-        self.add_networks(image_classifier=classifier)
-
-
-register_plugin(ImageClassifierBuild)
->>>>>>> 05211395
 
 
 class ImageClassification(ModelPlugin):
@@ -145,7 +125,6 @@
 
     def __init__(self):
         super().__init__()
-<<<<<<< HEAD
         self.builds.classifier = ImageClassifierBuild(
             image_classifier='my_classifier')
         self.routines.classify = ClassifyRoutine(classifier='my_classifier',
@@ -153,13 +132,5 @@
                                                  targets='data.targets',
                                                  images='data.images')
         self.add_train_procedure(self.routines.classify)
-=======
-        self.add_build(ImageClassifierBuild)
-        self.add_routine(ClassifyRoutine, classifier='image_classifier',
-                         inputs='data.images', targets='data.targets',
-                         images='data.images')
-        self.add_train_procedure('classification')
 
-
->>>>>>> 05211395
 register_plugin(ImageClassification)