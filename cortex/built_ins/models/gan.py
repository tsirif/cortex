--- conflicted
+++ resolved
@@ -145,12 +145,6 @@
                                 real=P_samples.view(-1).data),
                            name='discriminator output')
         self.losses.discriminator = -difference
-<<<<<<< HEAD
-=======
-
-
-register_plugin(DiscriminatorRoutine)
->>>>>>> 05211395
 
 
 class PenaltyRoutine(RoutinePlugin):
@@ -179,6 +173,8 @@
 
         if penalty:
             self.losses.network = penalty
+            key = self.name + '_' + penalty_type + '_' + 'penalty'
+            self.results[key] = penalty.item()
 
     @staticmethod
     def _get_gradient(inp, output):
@@ -207,40 +203,7 @@
 
         return penalty_amount * penalty
 
-<<<<<<< HEAD
     def interpolate_penalty(self, network, input, penalty_amount=0.5):
-=======
-        if penalty_type == 'contractive':
-            penalties = []
-            for inp in inputs:
-                with torch.set_grad_enabled(True):
-                    output = network(inp)
-                gradient = get_gradient(inp, output)
-                gradient = gradient.view(gradient.size()[0], -1)
-                penalties.append((gradient ** 2).sum(1).mean())
-            penalty = sum(penalties)
-
-        elif penalty_type == 'interpolate':
-            if len(inputs) != 2:
-                raise ValueError('tuple of 2 inputs required to interpolate')
-            inp1, inp2 = inputs
-
-            try:
-                epsilon = self.inputs.e.view(-1, 1, 1, 1)
-
-            except AttributeError:
-
-                raise ValueError('You must initiate a uniform random variable'
-                                 '`e` to use interpolation')
-            mid_in = ((1. - epsilon) * inp1 + epsilon * inp2)
-            mid_in.requires_grad_()
-
-            with torch.set_grad_enabled(True):
-                mid_out = network(mid_in)
-            gradient = get_gradient(mid_in, mid_out)
-            gradient = gradient.view(gradient.size()[0], -1)
-            penalty = ((gradient.norm(2, dim=1) - 1.) ** 2).mean()
->>>>>>> 05211395
 
         input = input.detach()
         input = input.requires_grad_()
@@ -264,12 +227,6 @@
         penalty = ((gradient.norm(2, dim=1) - 1.) ** 2).mean()
 
         return penalty_amount * penalty
-<<<<<<< HEAD
-=======
-
-
-register_plugin(PenaltyRoutine)
->>>>>>> 05211395
 
 
 class GeneratorRoutine(RoutinePlugin):
@@ -304,14 +261,7 @@
             self.results.update(Weights=weights.mean().item())
         self.add_image(X_Q, name='generated')
 
-<<<<<<< HEAD
         self.vars.generated = X_Q
-=======
-        return X_Q
-
-
-register_plugin(GeneratorRoutine)
->>>>>>> 05211395
 
 
 class DiscriminatorBuild(BuildPlugin):
@@ -335,14 +285,7 @@
             x_shape, model_type=discriminator_type,
             encoder_args=discriminator_args)
         discriminator = Encoder(x_shape, dim_out=1, **discriminator_args)
-<<<<<<< HEAD
         self.nets.discriminator = discriminator
-=======
-        self.add_networks(discriminator=discriminator)
-
-
-register_plugin(DiscriminatorBuild)
->>>>>>> 05211395
 
 
 class GeneratorBuild(BuildPlugin):
@@ -353,8 +296,8 @@
     plugin_nets = ['generator']
 
 
-    def build(self, generator_noise_type='normal', dim_z=64, generator_type: str='convnet',
-              generator_args={}):
+    def build(self, generator_noise_type='normal', dim_z=64,
+              generator_type: str='convnet', generator_args={}):
         '''
 
         Args:
@@ -372,14 +315,7 @@
             x_shape, model_type=generator_type, decoder_args=generator_args)
         generator = Decoder(x_shape, dim_in=dim_z, **generator_args)
 
-<<<<<<< HEAD
         self.nets.generator = generator
-=======
-        self.add_networks(generator=generator)
-
-
-register_plugin(GeneratorBuild)
->>>>>>> 05211395
 
 
 class GAN(ModelPlugin):
@@ -395,7 +331,6 @@
 
     def __init__(self):
         super().__init__()
-<<<<<<< HEAD
         self.builds.discriminator = DiscriminatorBuild()
         self.builds.generator = GeneratorBuild()
         self.routines.generator = GeneratorRoutine(noise='data.z')
@@ -408,19 +343,6 @@
                                  self.routines.penalty)
         self.add_eval_procedure(self.routines.generator,
                                 self.routines.discriminator)
-=======
-        self.add_build(DiscriminatorBuild)
-        self.add_build(GeneratorBuild)
-        self.add_routine(GeneratorRoutine, noise='data.z')
-        self.add_routine(
-            DiscriminatorRoutine, real='data.images', noise='data.z')
-        self.add_routine(
-            PenaltyRoutine, network='discriminator',
-            inputs=('data.images', 'generator.generated'))
-        self.add_train_procedure(
-            'generator', 'discriminator', 'gradient_penalty')
-        self.add_eval_procedure('generator', 'discriminator')
->>>>>>> 05211395
 
 
 register_plugin(GAN)