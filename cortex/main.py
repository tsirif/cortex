'''Main file for running experiments.

'''


import logging

from cortex._lib import (config, data, exp, optimizer, setup_cortex,
                         setup_experiment, train)
from cortex._lib.utils import print_section

<<<<<<< HEAD
=======
import torch


>>>>>>> 4432872b
__author__ = 'R Devon Hjelm'
__author_email__ = 'erroneus@gmail.com'


logger = logging.getLogger('cortex')
viz_process = None


def run(model=None):
    '''Main function.

    '''
    # Parse the command-line arguments

    try:
        args = setup_cortex(model=model)

        if args.command == 'setup':
            # Performs setup only.
            config.setup()
            exit(0)
        else:
            config.set_config()
            print_section('EXPERIMENT')
            model, reload_nets = setup_experiment(args, model=model)

            print_section('DATA')
            data.setup(**exp.ARGS['data'])

            print_section('MODEL')
            model.reload_nets(reload_nets)
            model.build()

            print_section('OPTIMIZER')
            optimizer.setup(model, **exp.ARGS['optimizer'])

    except KeyboardInterrupt:
        print('Cancelled')
        exit(0)

    train.main_loop(model, **exp.ARGS['train'])
    viz_process.terminate()<|MERGE_RESOLUTION|>--- conflicted
+++ resolved
@@ -9,12 +9,6 @@
                          setup_experiment, train)
 from cortex._lib.utils import print_section
 
-<<<<<<< HEAD
-=======
-import torch
-
-
->>>>>>> 4432872b
 __author__ = 'R Devon Hjelm'
 __author_email__ = 'erroneus@gmail.com'
 
