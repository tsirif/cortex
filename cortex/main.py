'''Main file for running experiments.

'''


import logging

from cortex._lib import (config, data, exp, optimizer, setup_cortex,
                         setup_experiment, train)
from cortex._lib.utils import print_section

__author__ = 'R Devon Hjelm'
__author_email__ = 'erroneus@gmail.com'


logger = logging.getLogger('cortex')
viz_process = None


def run(model=None):
    '''Main function.

    '''
    # Parse the command-line arguments

    try:
        args = setup_cortex(model=model)
        if args.command == 'setup':
            # Performs setup only.
            config.setup()
            exit(0)
        else:
            config.set_config()
            print_section('EXPERIMENT')
<<<<<<< HEAD
            model = setup_experiment(args, model=model)
            print_section('DATA')
            data.setup(**exp.ARGS['data'])
            print_section('NETWORKS')
            if args.reload and not args.load_models:
                pass
            else:
                model.build()
                if args.load_models:
                    d = torch.load(args.load_models, map_location='cpu')
                    for k in args.reloads:
                        model.nets[k].load_state_dict(d['nets'][k].state_dict())
=======
            model, reload_nets = setup_experiment(args, model=model)

            print_section('DATA')
            data.setup(**exp.ARGS['data'])

            print_section('MODEL')
            model.reload_nets(reload_nets)
            model.build()
>>>>>>> 2be06318

            print_section('OPTIMIZER')
            optimizer.setup(model, **exp.ARGS['optimizer'])

    except KeyboardInterrupt:
        print('Cancelled')
        exit(0)

    train.main_loop(model, **exp.ARGS['train'])
    viz_process.terminate()<|MERGE_RESOLUTION|>--- conflicted
+++ resolved
@@ -32,30 +32,12 @@
         else:
             config.set_config()
             print_section('EXPERIMENT')
-<<<<<<< HEAD
-            model = setup_experiment(args, model=model)
+            model, reload_nets = setup_experiment(args, model=model)
             print_section('DATA')
             data.setup(**exp.ARGS['data'])
-            print_section('NETWORKS')
-            if args.reload and not args.load_models:
-                pass
-            else:
-                model.build()
-                if args.load_models:
-                    d = torch.load(args.load_models, map_location='cpu')
-                    for k in args.reloads:
-                        model.nets[k].load_state_dict(d['nets'][k].state_dict())
-=======
-            model, reload_nets = setup_experiment(args, model=model)
-
-            print_section('DATA')
-            data.setup(**exp.ARGS['data'])
-
             print_section('MODEL')
             model.reload_nets(reload_nets)
             model.build()
->>>>>>> 2be06318
-
             print_section('OPTIMIZER')
             optimizer.setup(model, **exp.ARGS['optimizer'])
 
