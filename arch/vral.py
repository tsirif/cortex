'''Training a generator my mapping an encoder to noise.

'''

import torch.nn.functional as F

from gan import apply_gradient_penalty, generator_loss
from featnet import build_discriminator, encode, score, shape_noise
from vae import update_encoder_args, update_decoder_args


def encoder_routine(data, models, losses, results, viz, measure=None,  offset=None, encoder_loss_type='non-saturating'):
    Z, X_P = data.get_batch('z', 'images')

    generator = models.generator
    encoder = models.encoder

    X_Q = generator(Z, nonlinearity=F.tanh).detach()
    W_P = encoder(X_P)
    W_Q = encoder(X_Q)

    # Real discriminator
<<<<<<< HEAD
    E_P = models.real_discriminator(W_P)
    g_loss_P = generator_loss(E_P, measure, loss_type=encoder_loss_type)

    # Fake discriminator
    E_Q = models.fake_discriminator(W_Q - offset)
    g_loss_Q = generator_loss(E_Q, measure, loss_type=encoder_loss_type)
=======
    g_loss_P = generator_loss(W_P - offset, measure, loss_type=encoder_loss_type)

    # Fake discriminator
    g_loss_Q = generator_loss(W_Q, measure, loss_type=encoder_loss_type)
>>>>>>> 2cf3f30c

    losses.encoder = g_loss_P + g_loss_Q


def discriminator_routine(data, models, losses, results, viz, measure='GAN', offset=1.0):
    Z, Y_P, Y_Q, X_P = data.get_batch('z', 'y_p', 'y_q', 'images')

    generator = models.generator
    encoder = models.encoder

    X_Q = generator(Z, nonlinearity=F.tanh).detach()
    W_P = encoder(X_P).detach()
    W_Q = encoder(X_Q).detach()

    # Real discriminator
    E_P_pos, E_P_neg, S_PP, S_PQ = score(models, Y_P, W_P - offset, measure, key='real_discriminator')
    P_difference = E_P_pos - E_P_neg

    # Fake discriminator
    E_Q_pos, E_Q_neg, S_QP, S_QQ = score(models, Y_Q, W_Q, measure, key='fake_discriminator')
    Q_difference = E_Q_pos - E_Q_neg

    results.update(Scores=dict(Epp=S_PP.mean().item(), Epq=S_PQ.mean().item(),
                               Eqp=S_QP.mean().item(), Eqq=S_QQ.mean().item()))
    results['{} distances'.format(measure)] = dict(P=P_difference.item(), Q=Q_difference.item())
    viz.add_image(X_P, name='ground truth')
    viz.add_histogram(dict(fake=S_PQ.view(-1).data, real=S_PP.view(-1).data), name='real discriminator output')
    viz.add_histogram(dict(fake=S_QQ.view(-1).data, real=S_QP.view(-1).data), name='fake discriminator output')

    losses.real_discriminator = -P_difference
    losses.fake_discriminator = -Q_difference


def penalty_routine(data, models, losses, results, viz, penalty_amount=2.0, offset=None,
                    encoder_penalty_amount=0.5):
    Z, Y_P, Y_Q, X_P = data.get_batch('z', 'y_p', 'y_q', 'images')

    generator = models.generator
    encoder = models.encoder

    X_Q = generator(Z, nonlinearity=F.tanh).detach()
    W_P = encoder(X_P)
    W_Q = encoder(X_Q)

    P_penalty = apply_gradient_penalty(data, models, inputs=(Y_P, W_P - offset), model='real_discriminator',
                                       penalty_amount=penalty_amount)
    if P_penalty:
        losses.real_discriminator = P_penalty

    Q_penalty = apply_gradient_penalty(data, models, inputs=(Y_Q, W_Q), model='fake_discriminator',
                                       penalty_amount=penalty_amount)
    if Q_penalty:
        losses.fake_discriminator = Q_penalty

    E_penalty = apply_gradient_penalty(data, models, inputs=(X_P, X_Q),
                                       model='encoder', penalty_amount=encoder_penalty_amount)
    if E_penalty:
        losses.encoder = E_penalty


def generator_routine(data, models, losses, results, viz, generator_loss_type='l2'):
    Z, X_P = data.get_batch('z', 'images')

    generator = models.generator
    encoder = models.encoder

    X_Q = generator(Z, nonlinearity=F.tanh)
    W_P = encoder(X_P)
    W_Q = encoder(X_Q)

    viz.add_image(X_Q, name='generated')

    if generator_loss_type == 'l2':
        generator_loss = (W_P.mean() - W_Q.mean()) ** 2
    else:
        raise NotImplementedError(generator_loss_type)

    losses.generator = generator_loss


# CORTEX ===============================================================================================================
# Must include `BUILD` and `TRAIN_ROUTINES`

def BUILD(data, models, encoder_type='convnet', generator_type='convnet', dim_embedding=1, dim_z=64,
          generator_noise_type='normal', discriminator_args=dict(), generator_args=dict()):
    x_shape = data.get_dims('x', 'y', 'c')
    data.add_noise('z', dist=generator_noise_type, size=dim_z)
    data.add_noise('y_p', dist='normal', size=dim_embedding)
    data.add_noise('y_q', dist='normal', size=dim_embedding)

    Encoder, encoder_args = update_encoder_args(x_shape, model_type=encoder_type, encoder_args=discriminator_args)
    Decoder, generator_args = update_decoder_args(x_shape, model_type=generator_type, decoder_args=generator_args)

    encoder = Encoder(x_shape, dim_out=dim_embedding, fully_connected_layers=[64], **encoder_args)
    generator = Decoder(x_shape, dim_in=dim_z, **generator_args)

    build_discriminator(models, dim_embedding, dim_h=[64], nonlinearity='LeakyReLU', key='real_discriminator')
    build_discriminator(models, dim_embedding, dim_h=[64], nonlinearity='LeakyReLU', key='fake_discriminator')

    models.update(generator=generator, encoder=encoder)


TRAIN_ROUTINES = dict(discriminators=discriminator_routine, encoder=encoder_routine, generator=generator_routine,
                      penalty=penalty_routine)
TEST_ROUTINES = dict(penalty=None)

INFO = dict(measure=dict(choices=['GAN', 'JSD', 'KL', 'RKL', 'X2', 'H2', 'DV', 'W1'],
                         help='GAN measure. {GAN, JSD, KL, RKL (reverse KL), X2 (Chi^2), H2 (squared Hellinger), '
                              'DV (Donsker Varahdan KL), W1 (IPM)}'),
            noise_type=dict(choices=['hypercubes', 'unitball', 'unitsphere'],
                            help='Type of noise to match encoder output to.'),
            dim_z=dict(help='Input dimension to the generator.'),
            dim_embedding=dict(help='Embedding dimension.'),
            offset=dict(help='Offset of Q mode from P mode in discriminator output.'),
            generator_noise_type=dict(help='Type of noise distribution for input to the generator.'),
            output_nonlin=dict(help='Apply nonlinearity at the output of encoder. Will be chosen according to `noise_type`.'),
            generator_loss_type=dict(choices=['l2'], help='Generator loss type.'),
            penalty_amount=dict(help='Amount of gradient penalty for the discriminators.'),
            encoder_penalty_amount=dict(help='Amount of gradient penalty for the encoder.'),
)

DEFAULT_CONFIG = dict(train=dict(save_on_lowest='losses.vae'))<|MERGE_RESOLUTION|>--- conflicted
+++ resolved
@@ -20,19 +20,12 @@
     W_Q = encoder(X_Q)
 
     # Real discriminator
-<<<<<<< HEAD
     E_P = models.real_discriminator(W_P)
     g_loss_P = generator_loss(E_P, measure, loss_type=encoder_loss_type)
 
     # Fake discriminator
     E_Q = models.fake_discriminator(W_Q - offset)
     g_loss_Q = generator_loss(E_Q, measure, loss_type=encoder_loss_type)
-=======
-    g_loss_P = generator_loss(W_P - offset, measure, loss_type=encoder_loss_type)
-
-    # Fake discriminator
-    g_loss_Q = generator_loss(W_Q, measure, loss_type=encoder_loss_type)
->>>>>>> 2cf3f30c
 
     losses.encoder = g_loss_P + g_loss_Q
 
@@ -48,11 +41,11 @@
     W_Q = encoder(X_Q).detach()
 
     # Real discriminator
-    E_P_pos, E_P_neg, S_PP, S_PQ = score(models, Y_P, W_P - offset, measure, key='real_discriminator')
+    E_P_pos, E_P_neg, S_PP, S_PQ = score(models, Y_P, W_P, measure, key='real_discriminator')
     P_difference = E_P_pos - E_P_neg
 
     # Fake discriminator
-    E_Q_pos, E_Q_neg, S_QP, S_QQ = score(models, Y_Q, W_Q, measure, key='fake_discriminator')
+    E_Q_pos, E_Q_neg, S_QP, S_QQ = score(models, Y_Q, W_Q - offset, measure, key='fake_discriminator')
     Q_difference = E_Q_pos - E_Q_neg
 
     results.update(Scores=dict(Epp=S_PP.mean().item(), Epq=S_PQ.mean().item(),
