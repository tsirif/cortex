'''Convoluational encoders

'''

import logging

import torch.nn as nn
import torch.nn.functional as F
from .SpectralNormLayer import SNConv2d, SNLinear

from .modules import View
from .utils import apply_nonlinearity, finish_layer_1d, finish_layer_2d, get_nonlinearity


logger = logging.getLogger('cortex.arch' + __name__)


def infer_conv_size(w, k, s, p):
    x = (w - k + 2 * p) // s + 1
    return x


class SimpleNet(nn.Module):
    def __init__(self):
        super(Net, self).__init__()
        self.conv1 = nn.Conv2d(1, 10, kernel_size=5)
        self.conv2 = nn.Conv2d(10, 20, kernel_size=5)
        self.conv2_drop = nn.Dropout2d()
        self.fc1 = nn.Linear(320, 50)
        self.fc2 = nn.Linear(50, 10)

    def forward(self, x):
        x = F.relu(F.max_pool2d(self.conv1(x), 2))
        x = F.relu(F.max_pool2d(self.conv2_drop(self.conv2(x)), 2))
        x = x.view(-1, 320)
        x = F.relu(self.fc1(x))
        x = F.dropout(x, training=self.training)
        x = self.fc2(x)
        return F.log_softmax(x)


class MNISTConv(nn.Module):
    def __init__(self, shape, dim_out=1, dim_h=64, batch_norm=True, layer_norm=False, nonlinearity='ReLU',
                 spectral_norm=False):
        super(MNISTConv, self).__init__()
        models = nn.Sequential()

<<<<<<< HEAD
        nonlinearity = get_nonlinearity(nonlinearity)
=======
        Conv2d = SNConv2d if spectral_norm else nn.Conv2d
        Linear = SNLinear if spectral_norm else nn.Linear

        if hasattr(nn, nonlinearity):
            nonlin = nonlinearity
            nonlinearity = getattr(nn, nonlinearity)
            if nonlinearity == 'LeakyReLU':
                nonlinearity = nonlinearity(0.02, inplace=True)
            else:
                nonlinearity = nonlinearity()
        else:
            raise ValueError(nonlinearity)
>>>>>>> 6c8bb8bd

        models.add_module('conv1', nn.Conv2d(1, dim_h, 5, 2, 2))
        models.add_module('conv1_nonlin', nonlinearity)
        if layer_norm:
            models.add_module('conv1_ln', nn.LayerNorm(dim_h))
        elif batch_norm:
            models.add_module('conv1_bn', nn.BatchNorm2d(dim_h))

        models.add_module('conv2', Conv2d(dim_h, 2 * dim_h, 5, 2, 2))
        models.add_module('conv2_nonlin', nonlinearity)
        if layer_norm:
            models.add_module('conv2_ln', nn.LayerNorm(2 * dim_h))
        elif batch_norm:
            models.add_module('conv2_bn', nn.BatchNorm2d(2 * dim_h))

        models.add_module('view', View(-1, 2 * dim_h * 7 * 7))

        models.add_module('dense1', Linear(2 * dim_h * 7 * 7, 1024))
        models.add_module('dense1_nonlin', nonlinearity)
        if layer_norm:
            models.add_module('dense1_ln', nn.LayerNorm(1024))
        elif batch_norm:
            models.add_module('dense1_bn', nn.BatchNorm1d(1024))

        models.add_module('dense2', Linear(1024, dim_out))

        self.models = models

    def forward(self, x, nonlinearity=None, nonlinearity_args=None):
        nonlinearity_args = nonlinearity_args or {}
        x = self.models(x)
        x = x.view(x.size()[0], x.size()[1])

        if nonlinearity:
            if callable(nonlinearity):
                x = nonlinearity(x, **nonlinearity_args)
            elif hasattr(F, nonlinearity):
                x = getattr(F, nonlinearity)(x, **nonlinearity_args)
            else:
                raise ValueError()
        return x


class SimpleConvEncoder(nn.Module):
<<<<<<< HEAD
    def __init__(self, shape, dim_out=None, dim_h=64, fully_connected_layers=None,
                 nonlinearity='ReLU', f_size=4, stride=2, pad=1, min_dim=4, n_steps=None, **layer_args):
=======
    def __init__(self, shape, dim_out=None, dim_h=64, final_layer=None, batch_norm=True, layer_norm=False,
                 fully_connected_layers=None, dropout=False, nonlinearity='ReLU', f_size=4, stride=2,
                 pad=1, min_dim=4, n_steps=None, spectral_norm=False):
>>>>>>> 6c8bb8bd
        super(SimpleConvEncoder, self).__init__()
        Conv2d = SNConv2d if spectral_norm else nn.Conv2d
        Linear = SNLinear if spectral_norm else nn.Linear
        models = nn.Sequential()

        nonlinearity = get_nonlinearity(nonlinearity)

        dim_out_ = dim_out
        fully_connected_layers = fully_connected_layers or []

        logger.debug('Input shape: {}'.format(shape))
        dim_x, dim_y, dim_in = shape

        i = 0
        while (dim_x > min_dim and dim_y > min_dim) and (i < n_steps if n_steps else True):
            logger.debug('Input size: {},{}'.format(dim_x, dim_y))
            if i == 0:
                dim_out = dim_h
            else:
                dim_in = dim_out
                dim_out = dim_in * 2
            name = 'conv_({}/{})_{}'.format(dim_in, dim_out, i + 1)
            models.add_module(name, Conv2d(dim_in, dim_out, f_size, stride, pad, bias=False))
            dim_x, dim_y = self.next_size(dim_x, dim_y, f_size, stride, pad)
<<<<<<< HEAD
            finish_layer_2d(models, name, dim_x, dim_y, dim_out, nonlinearity=nonlinearity, **layer_args)
=======
            if dropout:
                models.add_module(name + '_do', nn.Dropout2d(p=dropout))
            if layer_norm:
                models.add_module(name + '_ln', nn.LayerNorm((dim_out, dim_x, dim_y)))
            elif batch_norm:
                models.add_module(name + '_bn', nn.BatchNorm2d(dim_out))
            if nonlinearity:
               models.add_module('{}_{}'.format(name, nonlin), nonlinearity)
            
>>>>>>> 6c8bb8bd
            logger.debug('Output size: {},{}'.format(dim_x, dim_y))
            i += 1

        dim_out = dim_x * dim_y * dim_out
        models.add_module('final_reshape', View(-1, dim_out))

        for dim_h in fully_connected_layers:
            dim_in = dim_out
            dim_out = dim_h
            name = 'linear_({}/{})_{}'.format(dim_in, dim_out, 'final')
<<<<<<< HEAD
            models.add_module(name, nn.Linear(dim_in, dim_out))
            finish_layer_1d(models, name, dim_out, nonlinearity=nonlinearity, **layer_args)
=======
            models.add_module(name, Linear(dim_in, dim_out))
            if dropout:
                models.add_module(name + '_do', nn.Dropout1d(p=dropout))
            if batch_norm:
                models.add_module(name + '_bn', nn.BatchNorm1d(dim_out))
            if nonlinearity:
               models.add_module('{}_{}'.format(name, nonlin), nonlinearity)

        if final_layer:
            name = 'linear_({}/{})_{}'.format(dim_out, final_layer, 'final')
            models.add_module(name, Linear(dim_out, final_layer))
            models.add_module('{}_{}'.format(name, nonlin), nonlinearity)
            dim_out = final_layer
>>>>>>> 6c8bb8bd

        if dim_out_:
            name = 'linear_({}/{})_{}'.format(dim_out, dim_out_, 'out')
            models.add_module(name, Linear(dim_out, dim_out_))

        self.models = models

    def next_size(self, dim_x, dim_y, k, s, p):
        if isinstance(k, int):
            kx, ky = (k, k)
        else:
            kx, ky = k

        if isinstance(s, int):
            sx, sy = (s, s)
        else:
            sx, sy = s

        if isinstance(p, int):
            px, py = (p, p)
        else:
            px, py = p

        return infer_conv_size(dim_x, kx, sx, px), infer_conv_size(dim_y, ky, sy, py)

    def forward(self, x, nonlinearity=None, **nonlinearity_args):
        x = self.models(x)
        x = x.view(x.size()[0], x.size()[1])

        return apply_nonlinearity(x, nonlinearity, **nonlinearity_args)<|MERGE_RESOLUTION|>--- conflicted
+++ resolved
@@ -45,24 +45,11 @@
         super(MNISTConv, self).__init__()
         models = nn.Sequential()
 
-<<<<<<< HEAD
         nonlinearity = get_nonlinearity(nonlinearity)
-=======
         Conv2d = SNConv2d if spectral_norm else nn.Conv2d
         Linear = SNLinear if spectral_norm else nn.Linear
 
-        if hasattr(nn, nonlinearity):
-            nonlin = nonlinearity
-            nonlinearity = getattr(nn, nonlinearity)
-            if nonlinearity == 'LeakyReLU':
-                nonlinearity = nonlinearity(0.02, inplace=True)
-            else:
-                nonlinearity = nonlinearity()
-        else:
-            raise ValueError(nonlinearity)
->>>>>>> 6c8bb8bd
-
-        models.add_module('conv1', nn.Conv2d(1, dim_h, 5, 2, 2))
+        models.add_module('conv1', Conv2d(1, dim_h, 5, 2, 2))
         models.add_module('conv1_nonlin', nonlinearity)
         if layer_norm:
             models.add_module('conv1_ln', nn.LayerNorm(dim_h))
@@ -105,14 +92,8 @@
 
 
 class SimpleConvEncoder(nn.Module):
-<<<<<<< HEAD
-    def __init__(self, shape, dim_out=None, dim_h=64, fully_connected_layers=None,
-                 nonlinearity='ReLU', f_size=4, stride=2, pad=1, min_dim=4, n_steps=None, **layer_args):
-=======
-    def __init__(self, shape, dim_out=None, dim_h=64, final_layer=None, batch_norm=True, layer_norm=False,
-                 fully_connected_layers=None, dropout=False, nonlinearity='ReLU', f_size=4, stride=2,
-                 pad=1, min_dim=4, n_steps=None, spectral_norm=False):
->>>>>>> 6c8bb8bd
+    def __init__(self, shape, dim_out=None, dim_h=64, fully_connected_layers=None, nonlinearity='ReLU', f_size=4,
+                 stride=2, pad=1, min_dim=4, n_steps=None, spectral_norm=False, **layer_args):
         super(SimpleConvEncoder, self).__init__()
         Conv2d = SNConv2d if spectral_norm else nn.Conv2d
         Linear = SNLinear if spectral_norm else nn.Linear
@@ -137,19 +118,7 @@
             name = 'conv_({}/{})_{}'.format(dim_in, dim_out, i + 1)
             models.add_module(name, Conv2d(dim_in, dim_out, f_size, stride, pad, bias=False))
             dim_x, dim_y = self.next_size(dim_x, dim_y, f_size, stride, pad)
-<<<<<<< HEAD
             finish_layer_2d(models, name, dim_x, dim_y, dim_out, nonlinearity=nonlinearity, **layer_args)
-=======
-            if dropout:
-                models.add_module(name + '_do', nn.Dropout2d(p=dropout))
-            if layer_norm:
-                models.add_module(name + '_ln', nn.LayerNorm((dim_out, dim_x, dim_y)))
-            elif batch_norm:
-                models.add_module(name + '_bn', nn.BatchNorm2d(dim_out))
-            if nonlinearity:
-               models.add_module('{}_{}'.format(name, nonlin), nonlinearity)
-            
->>>>>>> 6c8bb8bd
             logger.debug('Output size: {},{}'.format(dim_x, dim_y))
             i += 1
 
@@ -160,24 +129,8 @@
             dim_in = dim_out
             dim_out = dim_h
             name = 'linear_({}/{})_{}'.format(dim_in, dim_out, 'final')
-<<<<<<< HEAD
-            models.add_module(name, nn.Linear(dim_in, dim_out))
+            models.add_module(name, Linear(dim_in, dim_out))
             finish_layer_1d(models, name, dim_out, nonlinearity=nonlinearity, **layer_args)
-=======
-            models.add_module(name, Linear(dim_in, dim_out))
-            if dropout:
-                models.add_module(name + '_do', nn.Dropout1d(p=dropout))
-            if batch_norm:
-                models.add_module(name + '_bn', nn.BatchNorm1d(dim_out))
-            if nonlinearity:
-               models.add_module('{}_{}'.format(name, nonlin), nonlinearity)
-
-        if final_layer:
-            name = 'linear_({}/{})_{}'.format(dim_out, final_layer, 'final')
-            models.add_module(name, Linear(dim_out, final_layer))
-            models.add_module('{}_{}'.format(name, nonlin), nonlinearity)
-            dim_out = final_layer
->>>>>>> 6c8bb8bd
 
         if dim_out_:
             name = 'linear_({}/{})_{}'.format(dim_out, dim_out_, 'out')
