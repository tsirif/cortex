--- conflicted
+++ resolved
@@ -5,13 +5,10 @@
 
 import torch.nn as nn
 import torch.nn.functional as F
-<<<<<<< HEAD
 from .utils import apply_nonlinearity, finish_layer_1d, finish_layer_2d, get_nonlinearity
-=======
 from .SpectralNormLayer import SNConv2d, SNLinear
 
 # from .densenet import nn.LayerNorm
->>>>>>> 6c8bb8bd
 
 
 logger = logging.getLogger('cortex.models' + __name__)
@@ -26,12 +23,8 @@
         models = nn.Sequential()
         nonlinearity = get_nonlinearity(nonlinearity)
         name = 'cmp' + prefix
-<<<<<<< HEAD
-
-        models.add_module(name, nn.Conv2d(dim_in, dim_out, f_size, 1, 1, bias=False))
-=======
-        models.add_module(name, Conv2d(dim_in, dim_out, f_size, 1, 1, bias=False))
->>>>>>> 6c8bb8bd
+
+        models.add_module(name, Conv2d(dim_in, dim_out, f_size, 1, 1, bias=False))
         models.add_module(name + '_pool', nn.AvgPool2d(2, count_include_pad=False))
         if nonlinearity:
             models.add_module('{}_{}'.format(name, nonlinearity.__class__.__name__), nonlinearity)
@@ -54,23 +47,8 @@
         name = 'mpc' + prefix
 
         models.add_module(name + '_pool', nn.AvgPool2d(2, count_include_pad=False))
-<<<<<<< HEAD
-        models.add_module(name, nn.Conv2d(dim_in, dim_out, f_size, 1, 1, bias=False))
-=======
-        models.add_module(name, Conv2d(dim_in, dim_out, f_size, 1, 1, bias=False))
-
-        if not nonlinearity:
-            pass
-        elif hasattr(nn, nonlinearity):
-            nonlin = nonlinearity
-            nonlinearity = getattr(nn, nonlinearity)
-            if nonlinearity == 'LeakyReLU':
-                nonlinearity = nonlinearity(0.02, inplace=True)
-            else:
-                nonlinearity = nonlinearity()
-        else:
-            raise ValueError(nonlinearity)
->>>>>>> 6c8bb8bd
+        models.add_module(name, Conv2d(dim_in, dim_out, f_size, 1, 1, bias=False))
+
         if nonlinearity:
             models.add_module('{}_{}'.format(name, nonlinearity.__class__.__name__), nonlinearity)
 
@@ -92,24 +70,8 @@
         name = prefix + '_usc'
 
         models.add_module(name + '_up', nn.Upsample(scale_factor=2))
-<<<<<<< HEAD
-        models.add_module(name, nn.Conv2d(dim_in, dim_out, f_size, 1, 1, bias=False))
-=======
-        models.add_module(name, Conv2d(dim_in, dim_out, f_size, 1, 1, bias=False))
-
-        if not nonlinearity:
-            pass
-        elif hasattr(nn, nonlinearity):
-            nonlin = nonlinearity
-            nonlinearity = getattr(nn, nonlinearity)
-            if nonlinearity == 'LeakyReLU':
-                nonlinearity = nonlinearity(0.02, inplace=True)
-            else:
-                nonlinearity = nonlinearity()
-        else:
-            raise ValueError(nonlinearity)
-
->>>>>>> 6c8bb8bd
+        models.add_module(name, Conv2d(dim_in, dim_out, f_size, 1, 1, bias=False))
+
         if nonlinearity:
             models.add_module('{}_{}'.format(name, nonlinearity.__class__.__name__), nonlinearity)
 
@@ -121,13 +83,8 @@
 
 
 class ResBlock(nn.Module):
-<<<<<<< HEAD
     def __init__(self, dim_in, dim_out, dim_x, dim_y, f_size, resample=None, name='resblock', nonlinearity='ReLU',
-                 **layer_args):
-=======
-    def __init__(self, dim_in, dim_out, f_size, resample=None, batch_norm=True,
-                 layer_norm=False, prefix='', spectral_norm=False):
->>>>>>> 6c8bb8bd
+                 spectral_norm=False, **layer_args):
         super(ResBlock, self).__init__()
 
         Conv2d = SNConv2d if spectral_norm else nn.Conv2d
@@ -141,59 +98,29 @@
 
         # Skip model
         if resample== 'down':
-<<<<<<< HEAD
-            conv = MeanPoolConv(dim_in, dim_out, f_size, prefix=name)
-=======
-            skip_models.add_module(
-                name + '_skip', MeanPoolConv(dim_in, dim_out, f_size, prefix=prefix, spectral_norm=spectral_norm))
-        elif resample == 'up':
-            skip_models.add_module(
-                name + '_skip', UpsampleConv(dim_in, dim_out, f_size, prefix=prefix, spectral_norm=spectral_norm))
->>>>>>> 6c8bb8bd
+            conv = MeanPoolConv(dim_in, dim_out, f_size, prefix=name, spectral_norm=spectral_norm)
         else:
-            conv = UpsampleConv(dim_in, dim_out, f_size, prefix=name)
+            conv = UpsampleConv(dim_in, dim_out, f_size, prefix=name, spectral_norm=spectral_norm)
         skip_models.add_module(name + '_skip', conv)
 
         finish_layer_2d(models, name, dim_x, dim_y, dim_in, nonlinearity=nonlinearity, **layer_args)
 
         # Up or down sample
         if resample == 'down':
-<<<<<<< HEAD
-            conv = nn.Conv2d(dim_in, dim_in, f_size, 1, 1)
+            conv = Conv2d(dim_in, dim_in, f_size, 1, 1)
             models.add_module(name + '_stage1', conv)
             finish_layer_2d(models, name + '_stage1', dim_x // 2, dim_y // 2, dim_in, nonlinearity=nonlinearity,
                             **layer_args)
-=======
-            models.add_module(name + '_stage1', Conv2d(dim_in, dim_in, f_size, 1, 1))
-            if layer_norm:
-                models.add_module(name + '_ln2', nn.LayerNorm(dim_in))
-            elif batch_norm:
-                models.add_module(name + '_bn2', nn.BatchNorm2d(dim_in))
-        elif resample == 'up':
-            models.add_module(name + '_stage1', UpsampleConv(dim_in, dim_out, f_size, prefix=prefix,
-                                                             spectral_norm=spectral_norm))
-            if layer_norm:
-                models.add_module(name + '_ln2', nn.LayerNorm(dim_out))
-            elif batch_norm:
-                models.add_module(name + '_bn2', nn.BatchNorm2d(dim_out))
->>>>>>> 6c8bb8bd
         else:
-            conv = UpsampleConv(dim_in, dim_out, f_size, prefix=name + '_stage1')
+            conv = UpsampleConv(dim_in, dim_out, f_size, prefix=name + '_stage1', spectral_norm=spectral_norm)
             models.add_module(name + '_stage1', conv)
             finish_layer_2d(models, name + '_stage1', dim_x * 2, dim_y * 2, dim_out, nonlinearity=nonlinearity,
                             **layer_args)
 
         if resample == 'down':
-<<<<<<< HEAD
-            conv = ConvMeanPool(dim_in, dim_out, f_size, prefix=name)
+            conv = ConvMeanPool(dim_in, dim_out, f_size, prefix=name, spectral_norm=spectral_norm)
         elif resample == 'up':
-            conv = nn.Conv2d(dim_out, dim_out, f_size, 1, 1)
-=======
-            models.add_module(name + '_stage2', ConvMeanPool(dim_in, dim_out, f_size, prefix=prefix,
-                                                             spectral_norm=spectral_norm))
-        elif resample == 'up':
-            models.add_module(name + '_stage2', Conv2d(dim_out, dim_out, f_size, 1, 1))
->>>>>>> 6c8bb8bd
+            conv = Conv2d(dim_out, dim_out, f_size, 1, 1)
         else:
             raise Exception('invalid resample value')
 
@@ -269,14 +196,11 @@
 
 
 class ResEncoder(nn.Module):
-<<<<<<< HEAD
     def __init__(self, shape, dim_out=None, dim_h=64, fully_connected_layers=None,
-                 f_size=3, n_steps=3, nonlinearity='ReLU', **layer_args):
-=======
-    def __init__(self, shape, dim_out=None, dim_h=64, f_size=3, batch_norm=True, 
-                 layer_norm=False, n_steps=3, spectral_norm=False):
->>>>>>> 6c8bb8bd
+                 f_size=3, n_steps=3, nonlinearity='ReLU', spectral_norm=False, **layer_args):
         super(ResEncoder, self).__init__()
+        print('restnet')
+        print(spectral_norm)
         models = nn.Sequential()
         nonlinearity = get_nonlinearity(nonlinearity)
 
@@ -299,13 +223,9 @@
             dim_out = dim_in * 2
 
             name = 'resblock_({}/{})_{}'.format(dim_in, dim_out, i + 1)
-<<<<<<< HEAD
-            resblock = ResBlock(dim_in, dim_out, dim_x, dim_y, f_size, resample='down', name=name, **layer_args)
+            resblock = ResBlock(dim_in, dim_out, dim_x, dim_y, f_size, resample='down', name=name,
+                                spectral_norm=spectral_norm, **layer_args)
             models.add_module(name, resblock)
-=======
-            models.add_module(name, ResBlock(dim_in, dim_out, f_size, resample='down', batch_norm=batch_norm,
-                                             layer_norm=layer_norm, prefix=name, spectral_norm=True))
->>>>>>> 6c8bb8bd
 
             dim_x //= 2
             dim_y //= 2
@@ -317,18 +237,12 @@
             dim_in = dim_out
             dim_out = dim_h
             name = 'linear_({}/{})_{}'.format(dim_in, dim_out, 'final')
-            models.add_module(name, nn.Linear(dim_in, dim_out))
+            models.add_module(name, Linear(dim_in, dim_out))
             finish_layer_1d(models, name, dim_out, nonlinearity=nonlinearity, **layer_args)
 
         if dim_out_:
-<<<<<<< HEAD
             name = 'linear_({}/{})_{}'.format(dim_out, dim_out_, 'out')
-            models.add_module(name, nn.Linear(dim_out, dim_out_))
-=======
-            models.add_module(name + '_reshape', View(-1, dim_out * dim_x * dim_y))
-            name = 'lin_({}/{})_{}'.format(dim_out * dim_x * dim_y, dim_out_, 'final')
-            models.add_module(name, Linear(dim_out * dim_x * dim_y, dim_out_))
->>>>>>> 6c8bb8bd
+            models.add_module(name, Linear(dim_out, dim_out_))
 
         self.models = models
 
