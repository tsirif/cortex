'''Data module

'''

__author__ = 'R Devon Hjelm'
__author_email__ = 'erroneus@gmail.com'

import copy
import logging
import shutil
import signal
import os
from os import path

import numpy as np
from progressbar import Bar, ProgressBar, Percentage, Timer, ETA
import torch
import torch.utils.data as data
from torch.autograd import Variable
import torchvision
from torchvision.datasets import utils
import torchvision.transforms as transforms

<<<<<<< HEAD
from . import config, exp, toysets
from .custom_transforms import Sobel
=======
from . import exp, toysets
>>>>>>> 283e68c9
#from .cub import CUB


logger = logging.getLogger('cortex.data')

IMAGE_SCALE = [0, 1]

_args = dict(
    source=None,
    batch_size=64,
    n_workers=4,
    skip_last_batch=False,
    test_on_train=False,
    transform_args={},
)

_args_help = dict(
    source='Dataset (location (full path) or name).',
    batch_size='Batch size',
    n_workers='Number of workers',
    skip_last_batch='Skip the last batch of the epoch',
    test_on_train='Use training set on evaluation',
    transform_args='Transformation args for the data. Keywords: normalize (bool), center_crop (int), '
                   'image_size (int or tuple), random_crop (int), random_resize_crop (int), or flip (bool)',
)

CONFIG = None


def set_config(config):
    global CONFIG
    CONFIG = config


class CelebA(torchvision.datasets.ImageFolder):
    url = "https://www.dropbox.com/sh/8oqt9vytwxb3s4r/AADIKlz8PR9zr6Y20qbkunrba/Img/img_align_celeba.zip?dl=1"
    filename = "img_align_celeba.zip"

    def __init__(self, root, transform=None, target_transform=None, download=False):
        self.root = os.path.expanduser(root)
        self.transform = transform
        self.target_transform = target_transform

        if download:
            self.download()

        super(CelebA, self).__init__(root, transform, target_transform)

    def download(self):
        import errno
        import zipfile
        from six.moves import urllib

        root = self.root
        url = self.url

        root = os.path.expanduser(root)
        fpath = os.path.join(root, self.filename)
        image_dir = os.path.join(root, 'images')

        try:
            os.makedirs(image_dir)
        except OSError as e:
            if e.errno == errno.EEXIST:
                logger.info('Dataset exists, not downloading.')
                return
            else:
                raise

        # downloads file
        if os.path.isfile(fpath):
            logger.info('Using downloaded file: {}'.format(fpath))
        else:
            try:
                logger.info('Downloading ' + url + ' to ' + fpath)
                urllib.request.urlretrieve(url, fpath)
            except Exception as e:
                if url[:5] == 'https':
                    url = url.replace('https:', 'http:')
                    logger.info('Failed download. Trying https -> http instead.'
                                ' Downloading ' + url + ' to ' + fpath)
                    urllib.request.urlretrieve(url, fpath)
                else:
                    raise

        zip_ref = zipfile.ZipFile(fpath, 'r')
        zip_ref.extractall(image_dir)
        zip_ref.close()


def make_transform(source, normalize=True, center_crop=None, image_size=None, random_crop=None, flip=None,
<<<<<<< HEAD
                   random_sized_crop=None, use_sobel=False):
=======
                   random_resize_crop=None):

>>>>>>> 283e68c9
    default_normalization = {
        'MNIST': [(0.5,), (0.5,)],
        'Fashion-MNIST': [(0.5,), (0.5,)],
        'EMNIST': [(0.5,), (0.5,)],
        'PhotoTour': [(0.5,), (0.5,)],
        'Imagenet-12': [(0.5, 0.5, 0.5), (0.5, 0.5, 0.5)],
        'Tiny-Imagenet': [(0.5, 0.5, 0.5), (0.5, 0.5, 0.5)],
        'LSUN': [(0.5, 0.5, 0.5), (0.5, 0.5, 0.5)],
        'SVHN': [(0.5, 0.5, 0.5), (0.5, 0.5, 0.5)],
        'CIFAR10': [(0.5, 0.5, 0.5), (0.5, 0.5, 0.5)],
        'CIFAR100': [(0.5, 0.5, 0.5), (0.5, 0.5, 0.5)],
        'CUB': [(0.5, 0.5, 0.5), (0.5, 0.5, 0.5)],
        'CelebA': [(0.5, 0.5, 0.5), (0.5, 0.5, 0.5)],
        'STL10': [(0.5, 0.5, 0.5), (0.5, 0.5, 0.5)]
    }

    global IMAGE_SCALE
    transform_ = []

    if random_resize_crop:
        transform_.append(transforms.RandomResizedCrop(random_resize_crop, scale=(0.5, 1)))
    elif random_crop:
        transform_.append(transforms.RandomSizedCrop(random_crop))
    elif center_crop:
        transform_.append(transforms.CenterCrop(image_crop))
    elif random_sized_crop:
        transform_.append(transforms.RandomSizedCrop(random_sized_crop))

    if image_size:
        if isinstance(image_size, int):
            image_size = (image_size, image_size)
        transform_.append(transforms.Resize(image_size))

    if flip:
        if isinstance(flip, bool):
            flip = 0.5
        transform_.append(transforms.RandomHorizontalFlip())

    transform_.append(transforms.ToTensor())

    if use_sobel:
        transform_.append(Sobel())

    if normalize and isinstance(normalize, bool):
        if source in default_normalization.keys():
            normalize = default_normalization[source]
        else:
            raise ValueError('Default normalization for source {} not found. Please enter custom normalization.'
                             ''.format(source))

    transform_.append(transforms.Normalize(*normalize))
    if normalize[0] == (0.5, 0.5, 0.5):
        IMAGE_SCALE = [-1, 1]

    transform = transforms.Compose(transform_)
    return transform


def make_indexing(C):
    class IndexingDataset(C):
        def __getitem__(self, index):
            output = super().__getitem__(index)
            return output + (index,)

    return IndexingDataset


def make_tds_random_and_split(C):
    class RandomSplitting(C):
        def __init__(self, *args, idx=None, split=.8, **kwargs):
            super().__init__(*args, **kwargs)
            self.idx = idx if idx is not None else torch.randperm(len(self))
            tensors_ = []
            print(len(self), int(split * len(self)))
            for i in range(len(self.tensors)):
                if split > 0:
                    tensors_.append(self.tensors[i][self.idx][:int(split * len(self))])
                else:
                    tensors_.append(self.tensors[i][self.idx][int(split * len(self)) - 1:])

            self.tensors = tuple(tensors_)

    return RandomSplitting


def copy_to_local_path(from_path):
    if from_path.endswith('/'):
        from_path = from_path[:-1]
    basename = path.basename(from_path)
    if not CONFIG.local_path:
        raise ValueError('`local_path` not set in `config.yaml`. Set this path if you want local copying.')
    to_path = path.join(config.local_path, basename)
    if ((not path.exists(to_path)) and path.exists(from_path)):
        logger.info('Copying {} to {}'.format(from_path, to_path))
        if path.isdir(from_path):
            shutil.copytree(from_path, to_path)
        else:
            shutil.copy(from_path, CONFIG.local_path)

    return to_path


class DataHandler(object):
    def __init__(self):
        self.dims = {}
        self.input_names = {}
        self.noise = {}
        self.loaders = {}
        self.batch = None
        self.noise = {}
        self.iterator = {}
        self.sources = []
        self.pbar = None
        self.u = 0

    def set_batch_size(self, batch_size, skip_last_batch=False):
        if not isinstance(batch_size, dict):
            self.batch_size = dict(train=batch_size)
        else:
            self.batch_size = batch_size
        if 'test' not in self.batch_size.keys():
            self.batch_size['test'] = self.batch_size['train']
        self.skip_last_batch = skip_last_batch

    def add_dataset(self, source, test_on_train, n_workers=4, duplicate=None, shuffle=True, copy_to_local=False,
                    DataLoader=None, Dataset=None, transform=None, transform_args={}):

        DataLoader = DataLoader or torch.utils.data.DataLoader

        if source in toysets.DATASETS:
            source_type = 'toyset'
            if CONFIG.toy_data_path is None:
                raise ValueError('torchvision dataset must have corresponding torchvision folder specified in '
                                 '`config.yaml`')
            Dataset = getattr(toysets, source)

            if copy_to_local:
                copy_to_local_path(path.join(config.toy_data_path, source))
                base_path = CONFIG.local_path
            else:
                base_path = CONFIG.toy_data_path

            train_path = path.join(base_path, source)
            test_path = train_path
        elif hasattr(torchvision.datasets, source):
            # Dataset is in torchvision
            source_type = 'torchvision'
            if CONFIG.torchvision_data_path is None:
                raise ValueError('torchvision dataset must have corresponding torchvision folder specified in '
                                 '`config.yaml`')
            Dataset = getattr(torchvision.datasets, source)

            if copy_to_local:
                copy_to_local_path(path.join(config.torchvision_data_path, source))
                base_path = CONFIG.local_path
            else:
                base_path = CONFIG.torchvision_data_path

            train_path = path.join(base_path, source)
            test_path = train_path
        elif source in CONFIG.data_paths:
            # Dataset is specified in CONFIG.data_paths
            source_type = 'folder'
            data_path = CONFIG.data_paths[source]
            if isinstance(data_path, dict):
                train_path = data_path['train']
                test_path = data_path['test']
                if copy_to_local:
                    train_path = copy_to_local_path(train_path)
                    test_path = copy_to_local_path(test_path)
            elif isinstance(data_path, (tuple, list)):
                train_path, test_path = data_path
                if copy_to_local:
                    train_path = copy_to_local_path(train_path)
                    test_path = copy_to_local_path(test_path)
            else:
                train_path = data_path
                if copy_to_local:
                    train_path = copy_to_local_path(train_path)
                test_path = data_path

        elif path.isdir(source):
            # Dataset is a path to a folder
            source_type = 'folder'
            logger.info('Using train set as testing set. For more options, use `data_paths` in `config.yaml`')
            Dataset = Dataset or torchvision.datasets.ImageFolder
            train_path = source
            test_path = source
        else:
            raise ValueError('Dataset not from torchvision, or is not specified in `config.yaml` data_paths.')
        if source_type != 'toyset':
            transform = transform or make_transform(source, **transform_args)
        if source_type == 'toyset':
            Dataset = make_indexing(Dataset)
            Dataset = make_tds_random_and_split(Dataset)
            train_set = Dataset(root=train_path, download=True, split=0.556)
            test_set = Dataset(root=test_path, download=True, split=(0.556-1), idx=train_set.idx)
            output_sources = ['images', 'targets']
        elif source == 'CelebA':
            Dataset = Dataset or CelebA
            Dataset = make_indexing(Dataset)
            train_set = Dataset(root=train_path, transform=transform, download=True)
            test_set = Dataset(root=test_path, transform=transform)
            output_sources = ['images', 'targets']
        elif source == 'CUB':
            Dataset = Dataset or CUB
            Dataset = make_indexing(Dataset)
            train_set = Dataset(root=train_path, transform=transform, split_type='train')
            test_set = Dataset(root=test_path, transform=transform, split_type='test')
            output_sources = ['images', 'targets', 'attributes']
        elif source == 'SVHN':
            Dataset = make_indexing(Dataset)
            train_set = Dataset(train_path, split='train', transform=transform, download=True)
            test_set = Dataset(test_path, split='test', transform=transform, download=True)
            output_sources = ['images', 'targets']
        elif source == 'LSUN':
            Dataset = make_indexing(Dataset)
            train_set = Dataset(train_path, classes=['bedroom_train'], transform=transform)
            test_set = Dataset(test_path, classes=['bedroom_test'], transform=transform)
            output_sources = ['images', 'targets']
        elif source_type == 'folder':
            Dataset = Dataset or torchvision.datasets.ImageFolder
            Dataset = make_indexing(Dataset)
            train_set = Dataset(root=train_path, transform=transform)
            test_set = Dataset(root=test_path, transform=transform)
            output_sources = ['images', 'targets']
        elif Dataset:
            Dataset = make_indexing(Dataset)
            train_set = Dataset(root=train_path, train=True, download=True, transform=transform)
            test_set = Dataset(root=test_path, train=False, download=True, transform=transform)
            output_sources = ['images', 'targets']
        else:
            raise Exception

        output_sources += ['index']

        if test_on_train:
            test_set = copy.deepcopy(train_set)

        self.image_scale = IMAGE_SCALE # A bit of a hack. Needs to be fixed.

        N_train = len(train_set)
        N_test = len(test_set)

        train_loader = DataLoader(train_set, batch_size=self.batch_size['train'], shuffle=shuffle, num_workers=n_workers,
                                  worker_init_fn=lambda x: signal.signal(signal.SIGINT, signal.SIG_IGN))
        test_loader = DataLoader(test_set, batch_size=self.batch_size['test'], shuffle=shuffle, num_workers=n_workers,
                                 worker_init_fn=lambda x: signal.signal(signal.SIGINT, signal.SIG_IGN))

        if source_type == 'toyset':
            dim_x = train_set.tensors[0].size()[1]
            dim_l = len(np.unique(np.concatenate([train_set.tensors[1], test_set.tensors[1]])))
            dims = dict(x=dim_x, labels=dim_l)
        else:
            if source_type == 'folder':
                for sample in train_loader:
                    break
                dim_c, dim_x, dim_y = sample[0].size()[1:]
                dim_l = len(train_set.classes)
            elif source == 'SVHN':
                dim_c, dim_x, dim_y = train_set.data.shape[1:]
                dim_l = len(np.unique(train_set.labels))
            else:
                if len(train_set.train_data.shape) == 4:
                    dim_x, dim_y, dim_c = tuple(train_set.train_data.shape)[1:]
                else:
                    dim_x, dim_y = tuple(train_set.train_data.shape)[1:]
                    dim_c = 1

                labels = train_set.train_labels
                if not isinstance(labels, list):
                    labels = labels.numpy()
                dim_l = len(np.unique(labels))

            dims = dict(x=dim_x, y=dim_y, c=dim_c, labels=dim_l, n_train=N_train, n_test=N_test)
            if source == 'CUB':
                dim_a = train_set.attrs.shape[1]
                dims['a'] = dim_a

        logger.debug('Data has the following dimensions: {}'.format(dims))
        if not duplicate:
            self.dims[source] = dims
            self.input_names[source] = output_sources
            self.loaders.update(**{source: dict(train=train_loader, test=test_loader)})
            self.sources.append(source)
        else:
            for i in range(duplicate):
                source_ = source + '_{}'.format(i)
                self.dims[source_] = dims
                self.input_names[source_] = output_sources
                self.loaders.update(**{source_: dict(train=train_loader, test=test_loader)})
                self.sources.append(source_)

    def add_noise(self, key, dist=None, size=None, **kwargs):
        if size is None:
            raise ValueError

        dim = size

        if not isinstance(size, tuple):
            size = (size,)

        train_size = (self.batch_size['train'],) + size
        test_size = (self.batch_size['test'],) + size

        def expand_train(*args):
            return (torch.zeros(train_size) + a for a in args)

        def expand_test(*args):
            return (torch.zeros(test_size) + a for a in args)

        if dist == 'bernoulli':
            Dist = torch.distributions.bernoulli.Bernoulli
            raise NotImplementedError(dist)
        elif dist == 'beta':
            Dist = torch.distributions.beta.Beta
            raise NotImplementedError(dist)
        elif dist == 'binomial':
            Dist = torch.distributions.binomial.Binomial
            raise NotImplementedError(dist)
        elif dist == 'categorical':
            Dist = torch.distributions.categorical.Categorical
            raise NotImplementedError(dist)
        elif dist == 'cauchy':
            Dist = torch.distributions.cauchy.Cauchy
            raise NotImplementedError(dist)
        elif dist == 'chi2':
            Dist = torch.distributions.chi2.Chi2
            raise NotImplementedError(dist)
        elif dist == 'dirichlet':
            Dist = torch.distributions.dirichlet.Dirichlet
            conc = kwargs.pop('concentration', 1.)
            conc_tr, = expand_train(conc)
            conc_te, = expand_test(conc)
            var = Dist(conc_tr, **kwargs)
            var_t = Dist(conc_te, **kwargs)
        elif dist == 'exponential':
            Dist = torch.distributions.exponential.Exponential
            raise NotImplementedError(dist)
        elif dist == 'fishersnedecor':
            Dist = torch.distributions.fishersnedecor.FisherSnedecor
            raise NotImplementedError(dist)
        elif dist == 'gamma':
            Dist = torch.distributions.gamma.Gamma
            raise NotImplementedError(dist)
        elif dist == 'geometric':
            Dist = torch.distributions.geometric.Geometric
            raise NotImplementedError(dist)
        elif dist == 'gumbel':
            Dist = torch.distributions.gumbel.Gumbel
            loc = kwargs.pop('loc', 0)
            scale = kwargs.pop('scale', 1)
            raise NotImplementedError(dist)
        elif dist == 'laplace':
            Dist = torch.distributions.laplace.Laplace
            loc = kwargs.pop('loc', 0)
            scale = kwargs.pop('scale', 1)
            raise NotImplementedError(dist)
        elif dist == 'log_normal':
            Dist = torch.distributions.log_normal.LogNormal
            loc = kwargs.pop('loc', 0)
            scale = kwargs.pop('scale', 1)
            raise NotImplementedError(dist)
        elif dist == 'multinomial':
            Dist = torch.distributions.multinomial.Multinomial
            raise NotImplementedError(dist)
        elif dist == 'multivariate_normal':
            Dist = torch.distributions.multivariate_normal.MultivariateNormal
            raise NotImplementedError(dist)
        elif dist == 'normal':
            Dist = torch.distributions.normal.Normal
            loc = kwargs.pop('loc', 0.)
            scale = kwargs.pop('scale', 1.)
            loc_tr, scale_tr = expand_train(loc, scale)
            loc_te, scale_te = expand_test(loc, scale)

            var = Dist(loc_tr, scale_tr, **kwargs)
            var_t = Dist(loc_te, scale_te, **kwargs)

        elif dist == 'one_hot_categorical':
            Dist = torch.distributions.one_hot_categorical.OneHotCategorical
            raise NotImplementedError(dist)
        elif dist == 'pareto':
            Dist = torch.distributions.pareto.Pareto
            raise NotImplementedError(dist)
        elif dist == 'poisson':
            Dist = torch.distributions.poisson.Poisson
            raise NotImplementedError(dist)
        elif dist == 'relaxed_bernoulli':
            Dist = torch.distributions.relaxed_bernoulli.RelaxedBernoulli
            raise NotImplementedError(dist)
        elif dist == 'relaxed_categorical':
            Dist = torch.distributions.relaxed_categorical.RelaxedOneHotCategorical
            raise NotImplementedError(dist)
        elif dist == 'studentT':
            Dist = torch.distributions.studentT.StudentT
            raise NotImplementedError(dist)
        elif dist == 'uniform':
            Dist = torch.distributions.uniform.Uniform
            low = kwargs.pop('low', 0.)
            high = kwargs.pop('high', 1.)

            low_tr, high_tr = expand_train(low, high)
            low_te, high_te = expand_test(low, high)

            var = Dist(low_tr, high_tr, **kwargs)
            var_t = Dist(low_te, high_te, **kwargs)

        else:
            raise NotImplementedError('`{}` distribution not found'.format(dist))

        d_args = dict(
            beta=['concentration1', 'concentration0'],
            cachy=['loc', 'scale'],
            chi2=['df'],
            dirichlet=['concentration'],
            exponential=['rate'],
            fishersnedecor=['df1', 'df2'],
            gamma=['concentration', 'rate'],
            gumbel=['loc', 'scale'],
            laplace=['loc', 'scale'],
            log_normal=['loc', 'scale'],
            multivariate_normal=['loc'],
            normal=['loc', 'scale'],
            pareto=['scale', 'alpha'],
            poisson=['rate'],
            relaxed_bernoulli=['temperature'],
            relaxed_categorical=['temperature'],
            studentT=['df'],
            uniform=['high', 'low']
        )

        self.noise[key] = (var, var_t)
        self.dims[key] = dim

    def get_label_names(self, source=None):
        source = source or self.sources[0]
        if source == 'CIFAR10':
            names = ['airplane', 'automobile', 'bird', 'cat', 'deer', 'dog', 'frog', 'horse', 'ship', 'truck']
        else:
            names = ['{}'.format(i) for i in range(self.dims[source]['labels'])]
        return names

    def __iter__(self):
        return self

    def __next__(self):
        output = {}

        batch_size = self.batch_size[self.mode]
        for source in self.sources:
            data = next(self.iterators[source])
            if data[0].size()[0] < batch_size:
                if self.skip_last_batch:
                    raise StopIteration
                batch_size = data[0].size()[0]
            data = dict((k, v) for k, v in zip(self.input_names[source], data))
            if len(self.sources) > 1:
                output[source] = data
            else:
                output.update(**data)

        for k, (n_var, n_var_t) in self.noise.items():
            if self.mode == 'test':
                n_var = n_var_t

            n_var = n_var.sample()
            n_var = n_var.to(exp.DEVICE)

            if n_var.size()[0] != batch_size:
                n_var = n_var[0:batch_size]
            output[k] = n_var

        self.batch = output
        self.u += 1
        self.update_pbar()

        return self.batch

    def next(self):
        return self.__next__()

    def __getitem__(self, item):
        if self.batch is None:
            raise RuntimeError('Batch not set')

        if not item in self.batch.keys():
            raise KeyError('Data with label `{}` not found. Available: {}'.format(item, tuple(self.batch.keys())))
        batch = self.batch[item]

        return batch

    def get_batch(self, *item):
        if self.batch is None:
            raise RuntimeError('Batch not set')

        batch = []
        for i in item:
            if '.' in i:
                j, i_ = i.split('.')
                j = int(j)
                batch.append(self.batch[list(self.batch.keys())[j-1]][i_])
            elif not i in self.batch.keys():
                raise KeyError('Data with label `{}` not found. Available: {}'.format(i, tuple(self.batch.keys())))
            else:
                batch.append(self.batch[i])
        if len(batch) == 1:
            return batch[0]
        else:
            return batch

    def get_dims(self, *q):
        if q[0] in self.dims.keys():
            dims = self.dims
        else:
            key = [k for k in self.dims.keys() if k not in self.noise.keys()][0]
            dims = self.dims[key]

        try:
            d = [dims[q_] for q_ in q]
        except KeyError:
            raise KeyError('Cannot resolve dimensions {}, provided {}'.format(q, dims))
        if len(d) == 1:
            return d[0]
        else:
            return d

    def make_iterator(self, source):
        loader = self.loaders[source][self.mode]

        def iterator():
            for inputs in loader:
                
                inputs = [inp.to(exp.DEVICE) for inp in inputs]
                inputs_ = []

                for i, inp in enumerate(inputs):
                    inputs_.append(inp)

                yield inputs_

        return iterator()

    def update_pbar(self):
        if self.pbar:
            self.pbar.update(self.u)

    def reset(self, test=False, make_pbar=True, string=''):
        self.mode = 'test' if test else 'train'
        self.u = 0

        if make_pbar:
            widgets = [string, Timer(), ' | ', Percentage(), ' | ', ETA(), Bar()]
            if len([len(loader[self.mode]) for loader in self.loaders.values()]) == 0:
                maxval = 1000
            else:
                maxval = min(len(loader[self.mode]) for loader in self.loaders.values())
            self.pbar = ProgressBar(widgets=widgets, maxval=maxval).start()
        else:
            self.pbar = None

        self.iterators = dict((source, self.make_iterator(source)) for source in self.sources)

DATA_HANDLER = DataHandler()


def setup(source=None, batch_size=None, noise_variables=None, n_workers=None, skip_last_batch=None,
          test_on_train=None, Dataset=None, DataLoader=None, transform=None, copy_to_local=False,
          duplicate=None, transform_args={}):
    global DATA_HANDLER, NOISE

    if source and not isinstance(source, (list, tuple)):
        source = [source]

    DATA_HANDLER.set_batch_size(batch_size, skip_last_batch=skip_last_batch)

    if DataLoader is not None:
        logger.info('Loading custom DataLoader class, {}'.format(DataLoader))
        exp.ARGS['data']['DataLoader'] = DataLoader

    if Dataset is not None:
        logger.info('Loading custom Dataset class, {}'.format(Dataset))
        exp.ARGS['data']['Dataset'] = Dataset

    if transform is not None:
        logger.info('Loading custom transform function, {}'.format(transform))
        exp.ARGS['data']['transform'] = transform

    if source:
        for source_ in source:
            DATA_HANDLER.add_dataset(source_, test_on_train, n_workers=n_workers,
                                     DataLoader=DataLoader, Dataset=Dataset, transform=transform,
                                     transform_args=transform_args, duplicate=duplicate, copy_to_local=copy_to_local)
    else:
        raise ValueError('No source provided. Use `--d.source`')

    if noise_variables:
        for k, v in noise_variables.items():
            DATA_HANDLER.add_noise(k, **v)<|MERGE_RESOLUTION|>--- conflicted
+++ resolved
@@ -21,12 +21,7 @@
 from torchvision.datasets import utils
 import torchvision.transforms as transforms
 
-<<<<<<< HEAD
-from . import config, exp, toysets
-from .custom_transforms import Sobel
-=======
 from . import exp, toysets
->>>>>>> 283e68c9
 #from .cub import CUB
 
 
@@ -50,7 +45,7 @@
     skip_last_batch='Skip the last batch of the epoch',
     test_on_train='Use training set on evaluation',
     transform_args='Transformation args for the data. Keywords: normalize (bool), center_crop (int), '
-                   'image_size (int or tuple), random_crop (int), random_resize_crop (int), or flip (bool)',
+                   'image_size (int or tuple), random_crop (int), use_sobel (bool), random_resize_crop (int), or flip (bool)',
 )
 
 CONFIG = None
@@ -118,12 +113,8 @@
 
 
 def make_transform(source, normalize=True, center_crop=None, image_size=None, random_crop=None, flip=None,
-<<<<<<< HEAD
                    random_sized_crop=None, use_sobel=False):
-=======
-                   random_resize_crop=None):
-
->>>>>>> 283e68c9
+
     default_normalization = {
         'MNIST': [(0.5,), (0.5,)],
         'Fashion-MNIST': [(0.5,), (0.5,)],
