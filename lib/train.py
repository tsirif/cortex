--- conflicted
+++ resolved
@@ -25,11 +25,7 @@
 
 OPTIMIZERS = {}
 UPDATES = {}
-<<<<<<< HEAD
-CLIPPING = {}
 TRAIN_FOR = None
-=======
->>>>>>> 679957ef
 
 optimizer_defaults = dict(
     SGD=dict(momentum=0.9, weight_decay=5e-4),
@@ -37,16 +33,10 @@
 )
 
 
-<<<<<<< HEAD
 def setup(optimizer=None, learning_rate=None, updates_per_model=None, train_for=None,
           lr_decay=None, min_lr=None, decay_at_epoch=None,
-          clipping=None, weight_decay=None, optimizer_options='default', model_optimizer_options=None):
-
-    global CLIPPING, UPDATES, TRAIN_FOR
-=======
-def setup(optimizer=None, learning_rate=None, updates_per_model=None, lr_decay=None, min_lr=None, decay_at_epoch=None,
           clipping=None, weight_decay=None, l1_decay=None, optimizer_options='default', model_optimizer_options=None):
->>>>>>> 679957ef
+
     model_optimizer_options = model_optimizer_options or {}
     weight_decay = weight_decay or {}
     l1_decay = l1_decay or {}
@@ -60,13 +50,8 @@
             updates_per_model[k] = 1
 
     UPDATES.update(**updates_per_model)
-<<<<<<< HEAD
-    CLIPPING.update(**clipping)
     TRAIN_FOR = train_for
-=======
-    
     reg.init(clipping=clipping, weight_decay=l1_decay)  # initialize regularization
->>>>>>> 679957ef
 
     if callable(optimizer):
         op = optimizer
@@ -229,31 +214,11 @@
                     results['time'][rk].append(end_time - start_time)
                     update_dict_of_lists(results, **results_)
 
-<<<<<<< HEAD
-                    if rk != 'extras':
-                        OPTIMIZERS[rk].step()
-
-                    if rk in CLIPPING.keys():
-                        if rk == 'extras':
-                            continue
-                        clip = CLIPPING[rk]
-                        if rk in exp.MODELS:
-                            model = exp.MODELS[rk]
-                            if isinstance(model, (list, tuple)):
-                                for net in model:
-                                    for p in net.parameters():
-                                        p.data.clamp_(-clip, clip)
-                            else:
-                                for p in model.parameters():
-                                    p.data.clamp_(-clip, clip)
-
-=======
                     OPTIMIZERS[rk].step()
                     
                     reg.clip(rk)  # weight clipping
                     reg.l1_decay(rk)  # l1 weight decay
                  
->>>>>>> 679957ef
     except StopIteration:
         pass
 
